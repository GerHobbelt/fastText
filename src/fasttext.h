/**
 * Copyright (c) 2016-present, Facebook, Inc.
 * All rights reserved.
 *
 * This source code is licensed under the MIT license found in the
 * LICENSE file in the root directory of this source tree.
 */

#pragma once

#include <time.h>

#include <atomic>
#include <chrono>
#include <functional>
#include <iostream>
#include <memory>
#include <queue>
#include <set>
#include <tuple>

#include "args.h"
#include "densematrix.h"
#include "dictionary.h"
#include "language.h"
#include "matrix.h"
#include "meter.h"
#include "model.h"
#include "real.h"
#include "utils.h"
#include "vector.h"

namespace fasttext {

class FastText {
 public:
  using TrainCallback =
      std::function<void(float, float, double, double, int64_t)>;

 protected:
  std::shared_ptr<Args> args_;
  std::shared_ptr<Dictionary> dict_;
  std::shared_ptr<Language> lang_;
  std::shared_ptr<Matrix> input_;
  std::shared_ptr<Matrix> output_;
  std::shared_ptr<Model> model_;
  std::atomic<int64_t> tokenCount_{};
  std::atomic<real> loss_{};
  std::chrono::steady_clock::time_point start_;
  bool quant_;
  int32_t version;
  std::unique_ptr<DenseMatrix> wordVectors_;
  std::exception_ptr trainException_;

  void signModel(std::ostream&);
  bool checkModel(std::istream&);
  void startThreads(const TrainCallback& callback = {});
  void addInputVector(Vector&, int32_t) const;
  void trainThread(int32_t, const TrainCallback& callback);
  std::vector<std::pair<real, std::string>> getNN(
      const DenseMatrix& wordVectors,
      const Vector& queryVec,
      int32_t k,
      const std::set<std::string>& banSet);
  void lazyComputeWordVectors();
  void printInfo(real, real, std::ostream&);
  std::shared_ptr<Matrix> getInputMatrixFromFile(const std::string&) const;
  std::shared_ptr<Matrix> createRandomMatrix() const;
  std::shared_ptr<Matrix> createTrainOutputMatrix() const;
  std::vector<int64_t> getTargetCounts() const;
  std::shared_ptr<Loss> createLoss(std::shared_ptr<Matrix>& output);
  void supervised(
      Model::State& state,
      real lr,
      const std::vector<int32_t>& line,
      const std::vector<int32_t>& labels);
  void cbow(Model::State& state, real lr, const std::vector<int32_t>& line);
  void skipgram(Model::State& state, real lr, const std::vector<int32_t>& line);
  std::vector<int32_t> selectEmbeddings(int32_t cutoff) const;
  void precomputeWordVectors(DenseMatrix& wordVectors);
  bool keepTraining(const int64_t ntokens) const;
  void buildModel();
  std::tuple<int64_t, double, double> progressInfo(real progress);

 public:
  FastText();

  int32_t getWordId(const std::string& word) const;

  int32_t getSubwordId(const std::string& subword) const;

  int32_t getLabelId(const std::string& label) const;

  void getWordVector(Vector& vec, const std::string& word) const;

  void getSubwordVector(Vector& vec, const std::string& subword) const;

  inline void getInputVector(Vector& vec, int32_t ind) {
    vec.zero();
    addInputVector(vec, ind);
  }

  const Args getArgs() const;

  std::shared_ptr<const Dictionary> getDictionary() const;

  std::shared_ptr<const DenseMatrix> getInputMatrix() const;

  void setMatrices(
      const std::shared_ptr<DenseMatrix>& inputMatrix,
      const std::shared_ptr<DenseMatrix>& outputMatrix);

  void clipVocab(int32_t);

  std::shared_ptr<const DenseMatrix> getOutputMatrix() const;

  void saveVectors(const std::string& filename);

  void saveModel(const std::string& filename);

  void saveOutput(const std::string& filename);

  void loadModel(std::istream& in, bool loadOutput=true);

<<<<<<< HEAD
  void loadModel(std::istream& in, const std::string& lang);

  void loadModel(const std::string& filename);
=======
  void loadModel(const std::string& filename, bool loadOutput=true);
>>>>>>> 03c468da

  void loadModelClean(const std::string& filename, const std::string& lang);

  void getSentenceVector(std::istream& in, Vector& vec);

  void quantize(const Args& qargs, const TrainCallback& callback = {});

  std::tuple<int64_t, double, double>
  test(std::istream& in, int32_t k, real threshold = 0.0);

  void test(std::istream& in, int32_t k, real threshold, Meter& meter) const;

  void predict(
      int32_t k,
      const std::vector<int32_t>& words,
      Predictions& predictions,
      real threshold = 0.0) const;

  bool predictLine(
      std::istream& in,
      std::vector<std::pair<real, std::string>>& predictions,
      int32_t k,
      real threshold) const;

  std::vector<std::pair<std::string, Vector>> getNgramVectors(
      const std::string& word) const;

  std::vector<std::pair<real, std::string>> getNN(
      const std::string& word,
      int32_t k);

  std::vector<std::pair<real, std::string>> getAnalogies(
      int32_t k,
      const std::string& wordA,
      const std::string& wordB,
      const std::string& wordC);

  void train(const Args& args, const TrainCallback& callback = {});

  void abort();

  int getDimension() const;

  bool isQuant() const;

  class AbortError : public std::runtime_error {
   public:
    AbortError() : std::runtime_error("Aborted.") {}
  };
};
} // namespace fasttext<|MERGE_RESOLUTION|>--- conflicted
+++ resolved
@@ -122,15 +122,11 @@
 
   void loadModel(std::istream& in, bool loadOutput=true);
 
-<<<<<<< HEAD
-  void loadModel(std::istream& in, const std::string& lang);
+  void loadModel(std::istream& in, const std::string& lang, bool loadOutput);
 
-  void loadModel(const std::string& filename);
-=======
   void loadModel(const std::string& filename, bool loadOutput=true);
->>>>>>> 03c468da
 
-  void loadModelClean(const std::string& filename, const std::string& lang);
+  void loadModelClean(const std::string& filename, const std::string& lang, bool loadOutput);
 
   void getSentenceVector(std::istream& in, Vector& vec);
 
