/**
 * Copyright (c) 2016-present, Facebook, Inc.
 * All rights reserved.
 *
 * This source code is licensed under the BSD-style license found in the
 * LICENSE file in the root directory of this source tree. An additional grant
 * of patent rights can be found in the PATENTS file in the same directory.
 */

#pragma once

#include <vector>
#include <string>
#include <istream>
#include <ostream>
#include <random>
#include <memory>
#include <unordered_map>
#include <unordered_set>

#include "args.h"
#include "real.h"

namespace fasttext {

typedef int32_t id_type;
enum class entry_type : int8_t {word=0, label=1};

struct entry {
  std::string word;
  int64_t count;
  int32_t docCount;
  entry_type type;
  std::vector<int32_t> subwords;
};

class Dictionary {
  protected:
    static const int32_t MAX_VOCAB_SIZE = 30000000;
    static const int32_t MAX_LINE_SIZE = 1024;

    int32_t find(const std::string&) const;
    int32_t find(const std::string&, uint32_t h) const;
    void initTableDiscard();
    void initNgrams();
    void reset(std::istream&) const;
    void pushHash(std::vector<int32_t>&, int32_t) const;
    void addSubwords(std::vector<int32_t>&,
                     const std::string&,
                     std::vector<real>&,
                     const real&, int32_t) const;
    void addSubwordsTfIdf(std::vector<int32_t>& line,
                          const std::string&,
                          std::vector<int32_t>&,
                          int32_t) const;

    std::shared_ptr<Args> args_;
    std::vector<int32_t> word2int_;
    std::vector<entry> words_;

    std::vector<real> pdiscard_;
    int32_t size_;
    int32_t nwords_;
    int32_t nlabels_;
    int64_t ntokens_;
    int32_t ndocs_;

    int64_t pruneidx_size_;
    std::unordered_map<int32_t, int32_t> pruneidx_;
    void addWordNgrams(
        std::vector<int32_t>& line,
        const std::vector<int32_t>& hashes,
        int32_t n) const;


   public:
    static const std::string EOS;
    static const std::string BOW;
    static const std::string EOW;

    explicit Dictionary(std::shared_ptr<Args>);
    explicit Dictionary(std::shared_ptr<Args>, std::istream&);
    int32_t nwords() const;
    int32_t nlabels() const;
    int64_t ntokens() const;
    int32_t ndocs() const;
    int32_t getId(const std::string&) const;
    int32_t getId(const std::string&, uint32_t h) const;
    entry_type getType(int32_t) const;
    entry_type getType(const std::string&) const;
    bool discard(int32_t, real) const;
    std::string getWord(int32_t) const;
    const std::vector<int32_t>& getSubwords(int32_t) const;
    const std::vector<int32_t> getSubwords(const std::string&) const;
    void getSubwords(
        const std::string&,
        std::vector<int32_t>&,
        std::vector<std::string>&) const;
    void computeSubwords(const std::string&, std::vector<int32_t>&) const;
    void computeSubwords(
        const std::string&,
        std::vector<int32_t>&,
        std::vector<std::string>&) const;
    uint32_t hash(const std::string& str) const;
    void add(const std::string&);
    void add(const std::string&, std::unordered_set<int32_t>&);
    bool readWord(std::istream&, std::string&, real&) const;
    void readFromFile(std::istream&);
    std::string getLabel(int32_t) const;
    void save(std::ostream&) const;
    void load(std::istream&);
    std::vector<int64_t> getCounts(entry_type) const;
    int32_t getLine(std::istream&,
                    std::vector<int32_t>&,
                    std::vector<real>&,
                    std::vector<int32_t>&) const;
    int32_t getLineTfIdf(std::istream&,
                  std::vector<int32_t>&,
                  std::vector<real>&,
                  std::vector<int32_t>&) const;
    int32_t getLine(std::istream&,
                    std::vector<int32_t>&,
                    //std::vector<real>&,
                    std::minstd_rand&) const;
    void threshold(int64_t, int64_t);
    void prune(std::vector<int32_t>&);
    bool isPruned() { return pruneidx_size_ >= 0; }
    void dump(std::ostream&) const;
<<<<<<< HEAD
    void reorderLabels();
=======
    void init();
>>>>>>> 3ba1758d
};

}<|MERGE_RESOLUTION|>--- conflicted
+++ resolved
@@ -83,7 +83,6 @@
     int32_t nwords() const;
     int32_t nlabels() const;
     int64_t ntokens() const;
-    int32_t ndocs() const;
     int32_t getId(const std::string&) const;
     int32_t getId(const std::string&, uint32_t h) const;
     entry_type getType(int32_t) const;
@@ -126,11 +125,8 @@
     void prune(std::vector<int32_t>&);
     bool isPruned() { return pruneidx_size_ >= 0; }
     void dump(std::ostream&) const;
-<<<<<<< HEAD
     void reorderLabels();
-=======
     void init();
->>>>>>> 3ba1758d
 };
 
 }