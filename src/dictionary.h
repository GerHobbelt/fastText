--- conflicted
+++ resolved
@@ -109,7 +109,8 @@
 	const;
   int32_t getLine(std::istream&, std::vector<int32_t>&, std::minstd_rand&)
       const;
-<<<<<<< HEAD
+  int32_t getLine(std::istream&, std::vector<int32_t>&, std::vector<int32_t>&, std::vector<int32_t>&, std::minstd_rand&, int32_t flags = 0)
+    const;
   std::vector<int64_t> getInvalidWords() {
     return invalid_;
   }
@@ -120,10 +121,6 @@
     invalid_.clear();
   }
   void clip(int32_t, std::shared_ptr<Language>);
-=======
-  int32_t getLine(std::istream&, std::vector<int32_t>&, std::vector<int32_t>&, std::vector<int32_t>&, std::minstd_rand&, int32_t flags = 0)
-    const;
->>>>>>> 62c3e1a0
   void threshold(int64_t, int64_t);
   void prune(std::vector<int32_t>&);
   bool isPruned() {
