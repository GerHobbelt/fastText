--- conflicted
+++ resolved
@@ -16,19 +16,15 @@
 
 namespace fasttext {
 
-<<<<<<< HEAD
-enum class model_name : int { cbow = 1, sg, sup, sent2vec, pvdm };
-=======
 /// There are two training mode: Supervised and Unsupervised.
 /// In unsupervised training, the targe is training word  
 /// embeddings with language model, there are two ways, 
 /// `cbow` for continuous bag of word, `sg` for skip-gram; 
 /// And `sup` represents supervised training in text labeling task.
-enum class model_name : int { cbow = 1, sg, sup };
+enum class model_name : int { cbow = 1, sg, sup, sent2vec, pvdm };
 /// `hs` for Hierarchical Softmax, `ns` for Negative Sampling. 
 /// `softmax` for Softmax, `ova` for One Vs All.
 /// TODO: Figure out what is One Vs All Loss.
->>>>>>> 81beecba
 enum class loss_name : int { hs = 1, ns, softmax, ova };
 enum class metric_name : int {
   f1score = 1,
