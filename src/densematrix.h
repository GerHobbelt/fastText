--- conflicted
+++ resolved
@@ -101,12 +101,9 @@
   void l2NormRow(Vector& norms) const;
 
   real dotRow(const Vector&, int64_t) const override;
-<<<<<<< HEAD
   void filterRows(const std::vector<int64_t>) override;
-=======
   void setRowToMatrix(int64_t, Matrix&, int64_t) override;
   void setVectorToRow(const Vector&, int64_t) override;
->>>>>>> 62c3e1a0
   void addVectorToRow(const Vector&, int64_t, real) override;
   void addRowToVector(Vector& x, int32_t i) const override;
   void addRowToVector(Vector& x, int32_t i, real a) const override;
