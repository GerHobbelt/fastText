/**
 * Copyright (c) 2016-present, Facebook, Inc.
 * All rights reserved.
 *
 * This source code is licensed under the MIT license found in the
 * LICENSE file in the root directory of this source tree.
 */

#include "fasttext.h"
#include "loss.h"
#include "quantmatrix.h"

#include <algorithm>
#include <iomanip>
#include <iostream>
#include <numeric>
#include <sstream>
#include <stdexcept>
#include <string>
#include <thread>
#include <vector>

namespace fasttext {

constexpr int32_t FASTTEXT_VERSION = 12; /* Version 1b */
constexpr int32_t FASTTEXT_FILEFORMAT_MAGIC_INT32 = 793712314;

bool comparePairs(
    const std::pair<real, std::string>& l,
    const std::pair<real, std::string>& r);

/**
 * @brief
 * Create loss function according model output.
 */
std::shared_ptr<Loss> FastText::createLoss(std::shared_ptr<Matrix>& output) {
  loss_name lossName = args_->loss;
  switch (lossName) {
    case loss_name::hs:
      return std::make_shared<HierarchicalSoftmaxLoss>(
          output, getTargetCounts());
    case loss_name::ns:
      return std::make_shared<NegativeSamplingLoss>(
          output, args_->neg, getTargetCounts());
    case loss_name::softmax:
      return std::make_shared<SoftmaxLoss>(output);
    case loss_name::ova:
      return std::make_shared<OneVsAllLoss>(output);
    default:
      throw std::runtime_error("Unknown loss");
  }
}

FastText::FastText()
    : quant_(false), wordVectors_(nullptr), trainException_(nullptr) {}

void FastText::addInputVector(Vector& vec, int32_t ind) const {
  vec.addRow(*input_, ind);
}

std::shared_ptr<const Dictionary> FastText::getDictionary() const {
  return dict_;
}

const Args FastText::getArgs() const {
  return *args_.get();
}

std::shared_ptr<const DenseMatrix> FastText::getInputMatrix() const {
  if (quant_) {
    throw std::runtime_error("Can't export quantized matrix");
  }
  assert(input_.get());
  return std::dynamic_pointer_cast<DenseMatrix>(input_);
}

void FastText::setMatrices(
    const std::shared_ptr<DenseMatrix>& inputMatrix,
    const std::shared_ptr<DenseMatrix>& outputMatrix) {
  assert(input_->size(1) == output_->size(1));

  input_ = std::dynamic_pointer_cast<Matrix>(inputMatrix);
  output_ = std::dynamic_pointer_cast<Matrix>(outputMatrix);
  wordVectors_.reset();
  args_->dim = input_->size(1);

  buildModel();
}

void FastText::clipVocab(int32_t max_size) {
  dict_->clip(max_size, lang_);
  input_->filterRows(dict_->getInvalidWords());
  std::cerr << "Removed " << dict_->getInvalidSize() << " rows from matrix." << std::endl;
  lang_->filterWords(dict_->getInvalidWords());
  std::cerr << "Removed " << dict_->getInvalidSize() << " words from language." << std::endl;
  dict_->clearInvalidWords();
}

std::shared_ptr<const DenseMatrix> FastText::getOutputMatrix() const {
  if (quant_ && args_->qout) {
    throw std::runtime_error("Can't export quantized matrix");
  }
  assert(output_.get());
  return std::dynamic_pointer_cast<DenseMatrix>(output_);
}

int32_t FastText::getWordId(const std::string& word) const {
  return dict_->getId(word);
}

int32_t FastText::getSubwordId(const std::string& subword) const {
  int32_t h = dict_->hash(subword) % args_->bucket;
  return dict_->nwords() + dict_->nlabels() + h;
}

int32_t FastText::getLabelId(const std::string& label) const {
  int32_t labelId = dict_->getId(label);
  if (labelId != -1) {
    labelId -= dict_->nwords();
  }
  return labelId;
}

void FastText::getWordVector(Vector& vec, const std::string& word) const {
  const std::vector<int32_t>& ngrams = dict_->getSubwords(word);
  vec.zero();
  for (int i = 0; i < ngrams.size(); i++) {
    addInputVector(vec, ngrams[i]);
  }
  if (ngrams.size() > 0) {
    vec.mul(1.0 / ngrams.size());
  }
}

void FastText::getSubwordVector(Vector& vec, const std::string& subword) const {
  vec.zero();
  int32_t h = dict_->hash(subword) % args_->bucket;
  h = h + dict_->nwords() + dict_->nlabels();
  addInputVector(vec, h);
}

void FastText::saveVectors(const std::string& filename) {
  if (!input_ || !output_) {
    throw std::runtime_error("Model never trained");
  }
  std::ofstream ofs(filename);
  if (!ofs.is_open()) {
    throw std::invalid_argument(
        filename + " cannot be opened for saving vectors!");
  }
  ofs << dict_->nwords() << " " << args_->dim << std::endl;
  Vector vec(args_->dim);
  for (int32_t i = 0; i < dict_->nwords(); i++) {
    std::string word = dict_->getWord(i);
    getWordVector(vec, word);
    ofs << word << " " << vec << std::endl;
  }
  ofs.close();
}

void FastText::saveOutput(const std::string& filename) {
  std::ofstream ofs(filename);
  if (!ofs.is_open()) {
    throw std::invalid_argument(
        filename + " cannot be opened for saving vectors!");
  }
  if (quant_) {
    throw std::invalid_argument(
        "Option -saveOutput is not supported for quantized models.");
  }
  int32_t n =
      (args_->model == model_name::sup) ? dict_->nlabels() : dict_->nwords();
  ofs << n << " " << args_->dim << std::endl;
  Vector vec(args_->dim);
  for (int32_t i = 0; i < n; i++) {
    std::string word = (args_->model == model_name::sup) ? dict_->getLabel(i)
                                                         : dict_->getWord(i);
    vec.zero();
    vec.addRow(*output_, i);
    ofs << word << " " << vec << std::endl;
  }
  ofs.close();
}

bool FastText::checkModel(std::istream& in) {
  int32_t magic;
  in.read((char*)&(magic), sizeof(int32_t));
  if (magic != FASTTEXT_FILEFORMAT_MAGIC_INT32) {
    return false;
  }
  in.read((char*)&(version), sizeof(int32_t));
  if (version > FASTTEXT_VERSION) {
    return false;
  }
  return true;
}

void FastText::signModel(std::ostream& out) {
  const int32_t magic = FASTTEXT_FILEFORMAT_MAGIC_INT32;
  const int32_t version = FASTTEXT_VERSION;
  out.write((char*)&(magic), sizeof(int32_t));
  out.write((char*)&(version), sizeof(int32_t));
}

/**
 * @brief 
 * Mainlly for saving model, but not only save model, also save model version sign 
 * and sth like training parameters.
 */
void FastText::saveModel(const std::string& filename) {
  std::ofstream ofs(filename, std::ofstream::binary);
  if (!ofs.is_open()) {
    throw std::invalid_argument(filename + " cannot be opened for saving!");
  }
  if (!input_ || !output_) {
    throw std::runtime_error("Model never trained");
  }
  signModel(ofs);
  args_->save(ofs);
  dict_->save(ofs);

  ofs.write((char*)&(quant_), sizeof(bool));
  input_->save(ofs);

  ofs.write((char*)&(args_->qout), sizeof(bool));
  output_->save(ofs);

  ofs.close();
}

void FastText::loadModel(const std::string& filename, bool loadOutput) {
  std::ifstream ifs(filename, std::ifstream::binary);
  if (!ifs.is_open()) {
    throw std::invalid_argument(filename + " cannot be opened for loading!");
  }
  if (!checkModel(ifs)) {
    throw std::invalid_argument(filename + " has wrong file format!");
  }
  loadModel(ifs, loadOutput);
  ifs.close();
}

void FastText::loadModelClean(const std::string& filename, const std::string& lang, bool loadOutput) {
  std::ifstream ifs(filename, std::ifstream::binary);
  if (!ifs.is_open()) {
    throw std::invalid_argument(filename + " cannot be opened for loading!");
  }
  if (!checkModel(ifs)) {
    throw std::invalid_argument(filename + " has wrong file format!");
  }
  loadModel(ifs, lang, loadOutput);
  ifs.close();
}

std::vector<int64_t> FastText::getTargetCounts() const {
  if (args_->model == model_name::sup) {
    return dict_->getCounts(entry_type::label);
  } else {
    return dict_->getCounts(entry_type::word);
  }
}

void FastText::buildModel() {
  auto loss = createLoss(output_);
  bool normalizeGradient = (args_->model == model_name::sup);
  model_ = std::make_shared<Model>(input_, output_, loss, normalizeGradient);
}

void FastText::loadModel(std::istream& in, bool loadOutput) {
  args_ = std::make_shared<Args>();
  input_ = std::make_shared<DenseMatrix>();
  output_ = std::make_shared<DenseMatrix>();
  args_->load(in);
  if (version == 11 && args_->model == model_name::sup) {
    // backward compatibility: old supervised models do not use char ngrams.
    args_->maxn = 0;
  }
  dict_ = std::make_shared<Dictionary>(args_, in);

  bool quant_input;
  in.read((char*)&quant_input, sizeof(bool));
  if (quant_input) {
    quant_ = true;
    input_ = std::make_shared<QuantMatrix>();
  }
  input_->load(in);

  if (!quant_input && dict_->isPruned()) {
    throw std::invalid_argument(
        "Invalid model file.\n"
        "Please download the updated model from www.fasttext.cc.\n"
        "See issue #332 on Github for more information.\n");
  }

  in.read((char*)&args_->qout, sizeof(bool));
  if (quant_ && args_->qout) {
    output_ = std::make_shared<QuantMatrix>();
  }

  if (loadOutput) {
    output_->load(in);
  }

  buildModel();
}

void FastText::loadModel(std::istream& in, const std::string& lang, bool loadOutput) {
  args_ = std::make_shared<Args>();
  input_ = std::make_shared<DenseMatrix>();
  output_ = std::make_shared<DenseMatrix>();
  std::cerr << "\nLoading model..." << std::endl;
  args_->load(in);
  if (version == 11 && args_->model == model_name::sup) {
    // backward compatibility: old supervised models do not use char ngrams.
    args_->maxn = 0;
  }
  std::cerr << "Arguments loaded!" << std::endl;
  lang_ = std::make_shared<Language>(lang);
  dict_ = std::make_shared<Dictionary>(args_, in, lang_);
  std::cerr << "Data structures initialized!" << std::endl;
  bool quant_input;
  in.read((char*)&quant_input, sizeof(bool));
  if (quant_input) {
    quant_ = true;
    input_ = std::make_shared<QuantMatrix>();
  }
  input_->load(in);
  std::cerr << "Input matrix loaded!" << std::endl;
  if (!quant_input) {
    input_->filterRows(dict_->getInvalidWords());
    std::cerr << "Rows filtered!" << std::endl;
    lang_->filterWords(dict_->getInvalidWords());
    std::cerr << "Words filtered!" << std::endl;
    dict_->clearInvalidWords();
  }

  if (!quant_input && dict_->isPruned()) {
    throw std::invalid_argument(
        "Invalid model file.\n"
        "Please download the updated model from www.fasttext.cc.\n"
        "See issue #332 on Github for more information.\n");
  }

  in.read((char*)&args_->qout, sizeof(bool));
  if (quant_ && args_->qout) {
    output_ = std::make_shared<QuantMatrix>();
  }

  if (loadOutput) {
    output_->load(in);
  }

  buildModel();
}

/**
 * @brief 
 * Adjusts some training variables such as learning-rate and some statistical 
 * monitor variables or time recorder, based on current training progress rate.
 */
std::tuple<int64_t, double, double> FastText::progressInfo(real progress) {
  double t = utils::getDuration(start_, std::chrono::steady_clock::now());
  /// NOTE: 
  /// Decay learning rate according training progress rate, linearly at this place.
  double lr = args_->lr * (1.0 - progress);
  double wst = 0;

  int64_t eta = 2592000; // Default to one month in seconds (720 * 3600)

  if (progress > 0 && t >= 0) {
    eta = t * (1 - progress) / progress;
    wst = double(tokenCount_) / t / args_->thread;
  }

  return std::tuple<double, double, int64_t>(wst, lr, eta);
}

void FastText::printInfo(real progress, real loss, std::ostream& log_stream) {
  double wst;
  double lr;
  int64_t eta;
  std::tie<double, double, int64_t>(wst, lr, eta) = progressInfo(progress);

  log_stream << std::fixed;
  log_stream << "Progress: ";
  log_stream << std::setprecision(1) << std::setw(5) << (progress * 100) << "%";
  log_stream << " words/sec/thread: " << std::setw(7) << int64_t(wst);
  log_stream << " lr: " << std::setw(9) << std::setprecision(6) << lr;
  log_stream << " avg.loss: " << std::setw(9) << std::setprecision(6) << loss;
  log_stream << " ETA: " << utils::ClockPrint(eta);
  log_stream << std::flush;
}

/**
 * @brief 
 * The purpose is to drop embedding vectors containing least info-gain in 
 * embedding matrix. We use the embedding vector's paramteers "magnitude" 
 * to judging if this row (which is an embedding vector) will provide 
 * more or less "information gain" for the model. And in fastText, we 
 * use embedding-vector's l2-norm to judging this embedding vector's 
 * "magnitude". 
 * Note, the eos (end-of-sentence sign) corresponding will be ranked at 
 * top and kept anyway.
 *
 * @param cutoff The embedding vector which l2-norm ranking after `curoff` 
 *     will be reomved since these vectors will be belived bringing less 
 *     information-gain for model.
 *
 * @return 
 * An embedding-id list, the list is sorted by each embedding-id's 
 * correposnding vector l2-norm, the higher the l2-norm, the header the 
 * id will be ranked. The list length is equal or smaller than `cutoff`, 
 * this is because all ids ranking after `cutoff` will be removed, since 
 * these ids' correponding vectors l2-norm is too smalll to provide 
 * significate information-gain, so these embedding vectors are candidates 
 * to pruned to decrease model size without lossing too much precision.
 */
std::vector<int32_t> FastText::selectEmbeddings(int32_t cutoff) const {
  std::shared_ptr<DenseMatrix> input =
      std::dynamic_pointer_cast<DenseMatrix>(input_);
  /// Holding the l2-norm of each row for input layer's matrix, which is the 
  /// embedding matrix, saving the results in `norms`.
  Vector norms(input->size(0));
  input->l2NormRow(norms);
  std::vector<int32_t> idx(input->size(0), 0);
  std::iota(idx.begin(), idx.end(), 0);
  /// Get the id of end-of-sentance sign in embedding loolup table.
  auto eosid = dict_->getId(Dictionary::EOS); /// 'eos' means end-of-sentence.
  /// The following is the embedding-vectors' "magnitude" sorting rule.
  std::sort(idx.begin(), idx.end(), [&norms, eosid](size_t i1, size_t i2) {
    if (i1 == eosid && i2 == eosid) { // satisfy strict weak ordering
      return false;
    }
    /// Putting the correponding index of embedding-vectors with larger l2-norm 
    /// ahead of these with smaller l2-norm, note, the end-of-sentence embedding 
    /// l2-norm will always larger than all other embeddings' l2-norm during 
    /// the comparation.
    return eosid == i1 || (eosid != i2 && norms[i1] > norms[i2]);
  });
  /// Only keep top-k large l2-norm embedding-vectors' index, which means the 
  /// embeddings which l2-norm ranking after top-k elements will be removed. 
  /// The "k" in top-k is equal with `cutoff`. 
  idx.erase(idx.begin() + cutoff, idx.end());
  return idx;
}

void FastText::quantize(const Args& qargs, const TrainCallback& callback) {
  if (args_->model != model_name::sup) {
    std::cerr << "For now we only support quantization of supervised models. I have no idea why. Let's try anyway." << std::endl;
  }
  args_->input = qargs.input;
  args_->qout = qargs.qout;
  args_->output = qargs.output;
  /// NOTE: `input` is not same with `args_->input`. 
  std::shared_ptr<DenseMatrix> input =
      std::dynamic_pointer_cast<DenseMatrix>(input_);
  std::shared_ptr<DenseMatrix> output =
      std::dynamic_pointer_cast<DenseMatrix>(output_);
  bool normalizeGradient = (args_->model == model_name::sup);

  if (qargs.cutoff > 0 && qargs.cutoff < input->size(0)) {
    /// `idx` contains all embedding-id which embedding-vector will 
    /// not be pruned.
    auto idx = selectEmbeddings(qargs.cutoff);
    /// Pruning all embedding-vector which embedding-id are not in 
    /// `idx` from embedding dictionary.
    dict_->prune(idx);
    /// According the target keeping embedding-id, migrate the embedding 
    /// vectors from unpruned-embedding-matrix to new pruned (tokens which not 
    /// very imnportance according its embedding vector's l2-norm will be pruned) 
    /// embedding matrix `ninput`. 
    /// In fastText case, the input/ninput is just embedding matrix.
    std::shared_ptr<DenseMatrix> ninput =
        std::make_shared<DenseMatrix>(idx.size(), args_->dim);
    for (auto i = 0; i < idx.size(); i++) {
      for (auto j = 0; j < args_->dim; j++) {
        ninput->at(i, j) = input->at(idx[i], j);
      }
    }
    input = ninput;
    /// TODO:
    /// It seems fastText does not adopt the quantization-training-rotation 
    /// compression mode as mentioned in paper 
    /// "FASTTEXT.ZIP- COMPRESSING TEXT CLASSIFICATION MODELS", it just firstly 
    /// pruned useless embedding according l2-norm, then retraining model for 
    /// several epochs, and finally executing product-quantization.
    if (qargs.retrain) {
      args_->epoch = qargs.epoch;
      args_->lr = qargs.lr;
      args_->thread = qargs.thread;
      args_->verbose = qargs.verbose;
      auto loss = createLoss(output_);
      model_ = std::make_shared<Model>(input, output, loss, normalizeGradient);
      startThreads(callback);
    }
  }
  
  /// Convert `DenseMatrix` embedding-matrix(input-layer) with unimportance-token-pruned 
  /// to an `QuantMatrix` object for product-quantization.
  input_ = std::make_shared<QuantMatrix>(
      std::move(*(input.get())), qargs.dsub, qargs.qnorm);

  /// If executes product-quantization for output layer.
  if (args_->qout) {
    /// The output layer is using to map hidden-layer to logits vector (each 
    /// logit corresponds to one output laber), so we don't prune this matrix, 
    /// just directly convert it to an `QuantMatrix`. 
    output_ = std::make_shared<QuantMatrix>(
        std::move(*(output.get())), 2, qargs.qnorm);
  }
  /// Marks product-quantization flag to `true`.
  quant_ = true;
  /// Since in product-quantization case, for parameters-matrixs, we replace
  /// `DenseMatrix` with `QuantMatrix`, and compare with `DenseMatrix`, 
  /// `QuantMatrix` overloads/redefine some matrix-oprations, such as matrix 
  /// multiplication between `QuantMatrix`s or `DenseMatrix` and `QuantMatrix` 
  /// to "automatically" let the quangtized-model adapts for the same pipline 
  /// with original model, without any api changing.
  auto loss = createLoss(output_);
  model_ = std::make_shared<Model>(input_, output_, loss, normalizeGradient);
}

/**
 * @brief Execute training in supervised mode.
 * @param state Model's hidden state, include hidden layer outputs, embedding 
 *   dim, etc.
 * @param lr Learning for SGD algorithm.
 * @param line The input sample, which is text's token ids(word id and several 
 *   char n-gram bucket ids), each id represented as `int32_t`.
 * @param labels Target label's index, since in fastText case, there has 
 *   multiple labels and each sample can have not only one target label during 
 *   training, so target label ids can be put into a `std::vector<int32_t>`, 
 *   each element in `targets` represents one label id for current training sample.  
 */
void FastText::supervised(
    Model::State& state,
    real lr,
    const std::vector<int32_t>& line,
    const std::vector<int32_t>& labels) {
  if (labels.size() == 0 || line.size() == 0) {
    return;
  }
  if (args_->loss == loss_name::ova) {
    /// TODO: Not sure what `kAllLabelsAsTarget` meaning or using for, 
    /// but it seems in some case, it is useless. 
    /// 
    /// `Model::kAllLabelsAsTarget` will be initialized as -1, and it seems 
    /// it has been never changed during fastText program running. 
    /// So, following line can only executed under the case of using `loss_name::ova`, 
    /// since, for example when using softmax loss function, the `SoftmaxLoss::forward` 
    /// called in `Model::update` does not allow the 3rd parameter smaller than zero.  
    model_->update(line, labels, Model::kAllLabelsAsTarget, lr, state);
  } else {
    /// For each sample, its label should be represented as an one-hot or 
    /// muti-hot encoding vector, with the target labels' correponding elements 
    /// be 1 and all others be 0. 
    /// NOTE: 
    /// One point in fastText is, in some case(according chosen loss function), 
    /// if one sample has multiple labels, we will randomly choosing one from them 
    /// to randomly convert label vector from multi-hot vector one-hot vector.
    std::uniform_int_distribution<> uniform(0, labels.size() - 1);
    int32_t i = uniform(state.rng);
    model_->update(line, labels, i, lr, state);
  }
}

void FastText::sent2vec(
    Model::State& state, 
    real lr, 
    const std::vector<int32_t>& line, 
    const std::vector<int32_t>& hashes) {
  if (line.size() <= 1) return;
  std::vector<int32_t> bow, boh;
  std::uniform_real_distribution<> uniform(0, 1);
  for (int32_t w = 0; w < line.size(); w++) {
    // once per iteration discard rare or random target words
    if (dict_->discard(line[w], uniform(state.rng)) || dict_->getTokenCount(line[w]) < args_->minCountLabel)
      continue;
    bow = line;
    boh = hashes;
    // set target word to <PLACEHOLDER>
    bow[w] = 0;
    boh[w] = 0;
    // original impl uses word id for ngrams instead of token hash
    if (args_->dropoutK) {
      dict_->addWordNgrams(bow, boh, args_->wordNgrams, args_->dropoutK, state.rng);
    } else {
      dict_->addWordNgrams(bow, boh, args_->wordNgrams);
    }
    model_->update(bow, line, w, lr, state);
  }
}

void FastText::cbow(
    Model::State& state,
    real lr,
    const std::vector<int32_t>& line) {
  std::vector<int32_t> bow;
  std::uniform_int_distribution<> uniform(1, args_->ws);
  for (int32_t w = 0; w < line.size(); w++) {
    int32_t boundary = uniform(state.rng);
    bow.clear();
    for (int32_t c = -boundary; c <= boundary; c++) {
      if (c != 0 && w + c >= 0 && w + c < line.size()) {
        const std::vector<int32_t>& ngrams = dict_->getSubwords(line[w + c]);
        bow.insert(bow.end(), ngrams.cbegin(), ngrams.cend());
      }
    }
    model_->update(bow, line, w, lr, state);
  }
}

void FastText::skipgram(
    Model::State& state,
    real lr,
    const std::vector<int32_t>& line) {
  std::uniform_int_distribution<> uniform(1, args_->ws);
  for (int32_t w = 0; w < line.size(); w++) {
    int32_t boundary = uniform(state.rng);
    const std::vector<int32_t>& ngrams = dict_->getSubwords(line[w]);
    for (int32_t c = -boundary; c <= boundary; c++) {
      if (c != 0 && w + c >= 0 && w + c < line.size()) {
        model_->update(ngrams, line, w + c, lr, state);
      }
    }
  }
}

<<<<<<< HEAD
void FastText::pvdm(
    Model::State& state, 
    real lr,
    const std::vector<int32_t>& line,
    const std::vector<int32_t>& hashes,
    const std::vector<int32_t>& labels) {
  if (line.size() == 0) return;
  std::vector<int32_t> bow, boh;
  std::uniform_int_distribution<> uniform(1, args_->ws);
  std::uniform_int_distribution<> uniformLabels(0, labels.size() - 1);
  for (int32_t w = 0; w < line.size(); w++) {
    int32_t boundary = uniform(state.rng);
    bow.clear();
    boh.clear();
    for (int32_t c = -boundary; c <= boundary; c++) {
      if (c != 0 && w + c >= 0 && w + c < line.size()) {
        const std::vector<int32_t>& ngrams = dict_->getSubwords(line[w + c]);
        bow.insert(bow.end(), ngrams.cbegin(), ngrams.cend());
        boh.insert(boh.end(), hashes[w + c]);
      }
    }
    dict_->addWordNgrams(bow, boh, args_->wordNgrams);
    if (labels.size() > 0) {
      int32_t i = uniformLabels(state.rng);
      bow.insert(bow.end(), labels[i]);
    }
    model_->update(bow, line, w, lr, state);
  }
}

=======
/**
 * @brief Run model test/validation process.
 *
 * @return An `std::tuple<int64_t, double, double>` object. 
 */
>>>>>>> 81beecba
std::tuple<int64_t, double, double>
FastText::test(std::istream& in, int32_t k, real threshold) {
  Meter meter(false);
  test(in, k, threshold, meter);

  return std::tuple<int64_t, double, double>(
      meter.nexamples(), meter.precision(), meter.recall());
}

void FastText::test(std::istream& in, int32_t k, real threshold, Meter& meter)
    const {
  std::vector<int32_t> line;
  std::vector<int32_t> labels;
  Predictions predictions;
  Model::State state(args_->dim, dict_->nlabels(), 0);
  in.clear();
  in.seekg(0, std::ios_base::beg);

  while (in.peek() != EOF) {
    line.clear();
    labels.clear();
    dict_->getLine(in, line, labels);

    if (!labels.empty() && !line.empty()) {
      predictions.clear();
      predict(k, line, predictions, threshold);
      meter.log(labels, predictions);
    }
  }
}

/**
 * @brief 
 * Model prediction. This can only called on model trained under uspervised mode.
 * In detail, we will choose top `k` categories which model-inference-score is 
 * higher than `threshold`. So it's possible that model return less than `k` results 
 * since all other categories' model-inference-score is less than `threshold`.
 *
 * @param k Top k most possible prediction categories.
 * @param words The word token id of input text.
 * @param predictions Prediction result holder.
 * @param threshold The least prediction score threshould, only the categories 
 *   which model-inference-score is higher than `threshold` will consider as the 
 *   candidate prediction results.
 */
void FastText::predict(
    int32_t k,
    const std::vector<int32_t>& words,
    Predictions& predictions,
    real threshold) const {
  if (words.empty()) {
    return;
  }
  Model::State state(args_->dim, dict_->nlabels(), 0);
  if (args_->model != model_name::sup) {
    throw std::invalid_argument("Model needs to be supervised for prediction!");
  }
  model_->predict(words, k, threshold, predictions, state);
}

bool FastText::predictLineWords(
		std::istream& in,
		std::vector<std::pair<real, std::string>>& predictions,
		int32_t k,
		real threshold,
		std::vector<std::string>& wordsStrings,
		std::vector<std::string>& tokens) const {
	predictions.clear();
	if (in.peek() == EOF) {
		return false;
	}

	std::vector<int32_t> words, labels;
	dict_->getLineTokens(in, words, labels, tokens);

	for (auto&& wid : words) {
		wordsStrings.push_back(dict_->getWord(wid));
	}

	Predictions linePredictions;
	predict(k, words, linePredictions, threshold);
	for (const auto& p : linePredictions) {
		predictions.push_back(
				std::make_pair(std::exp(p.first), dict_->getLabel(p.second)));
	}

	return true;
}

bool FastText::predictLine(
    std::istream& in,
    std::vector<std::pair<real, std::string>>& predictions,
    int32_t k,
    real threshold) const {
  predictions.clear();
  if (in.peek() == EOF) {
    return false;
  }

  std::vector<int32_t> words, labels;
  dict_->getLine(in, words, labels);
  Predictions linePredictions;
  predict(k, words, linePredictions, threshold);
  for (const auto& p : linePredictions) {
    predictions.push_back(
        std::make_pair(std::exp(p.first), dict_->getLabel(p.second - dict_->nwords())));
  }

  return true;
}

void FastText::getSentenceVector(std::istream& in, fasttext::Vector& svec) {
  svec.zero();
  if (args_->model == model_name::sup) {
    std::vector<int32_t> line, labels;
    dict_->getLine(in, line, labels);
    for (int32_t i = 0; i < line.size(); i++) {
      addInputVector(svec, line[i]);
    }
    if (!line.empty()) {
      svec.mul(1.0 / line.size());
    }
  } else {
    Vector vec(args_->dim);
    std::string sentence;
    std::getline(in, sentence);
    std::istringstream iss(sentence);
    std::string word;
    int32_t count = 0;
    while (iss >> word) {
      getWordVector(vec, word);
      real norm = vec.norm();
      if (norm > 0) {
        vec.mul(1.0 / norm);
        svec.addVector(vec);
        count++;
      }
    }
    if (count > 0) {
      svec.mul(1.0 / count);
    }
  }
}

std::vector<std::pair<std::string, Vector>> FastText::getNgramVectors(
    const std::string& word) const {
  std::vector<std::pair<std::string, Vector>> result;
  std::vector<int32_t> ngrams;
  std::vector<std::string> substrings;
  dict_->getSubwords(word, ngrams, substrings);
  assert(ngrams.size() <= substrings.size());
  for (int32_t i = 0; i < ngrams.size(); i++) {
    Vector vec(args_->dim);
    if (ngrams[i] >= 0) {
      vec.addRow(*input_, ngrams[i]);
    }
    result.push_back(std::make_pair(substrings[i], std::move(vec)));
  }
  return result;
}

void FastText::precomputeWordVectors(DenseMatrix& wordVectors) {
  Vector vec(args_->dim);
  wordVectors.zero();
  for (int32_t i = 0; i < dict_->nwords(); i++) {
    std::string word = dict_->getWord(i);
    getWordVector(vec, word);
    real norm = vec.norm();
    if (norm > 0) {
      wordVectors.addVectorToRow(vec, i, 1.0 / norm);
    }
  }
}

void FastText::lazyComputeWordVectors() {
  if (!wordVectors_) {
    wordVectors_ = std::unique_ptr<DenseMatrix>(
        new DenseMatrix(dict_->nwords(), args_->dim));
    precomputeWordVectors(*wordVectors_);
  }
}

std::vector<std::pair<real, std::string>> FastText::getNN(
    const std::string& word,
    int32_t k) {
  Vector query(args_->dim);

  getWordVector(query, word);

  lazyComputeWordVectors();
  assert(wordVectors_);
  return getNN(*wordVectors_, query, k, {word});
}

std::vector<std::pair<real, std::string>> FastText::getNN(
    const DenseMatrix& wordVectors,
    const Vector& query,
    int32_t k,
    const std::set<std::string>& banSet) {
  std::vector<std::pair<real, std::string>> heap;

  real queryNorm = query.norm();
  if (std::abs(queryNorm) < 1e-8) {
    queryNorm = 1;
  }

  for (int32_t i = 0; i < dict_->nwords(); i++) {
    std::string word = dict_->getWord(i);
    if (banSet.find(word) == banSet.end()) {
      real dp = wordVectors.dotRow(query, i);
      real similarity = dp / queryNorm;

      if (heap.size() == k && similarity < heap.front().first) {
        continue;
      }
      heap.push_back(std::make_pair(similarity, word));
      std::push_heap(heap.begin(), heap.end(), comparePairs);
      if (heap.size() > k) {
        std::pop_heap(heap.begin(), heap.end(), comparePairs);
        heap.pop_back();
      }
    }
  }
  std::sort_heap(heap.begin(), heap.end(), comparePairs);

  return heap;
}

std::vector<std::pair<real, std::string>> FastText::getAnalogies(
    int32_t k,
    const std::string& wordA,
    const std::string& wordB,
    const std::string& wordC) {
  Vector query = Vector(args_->dim);
  query.zero();

  Vector buffer(args_->dim);
  getWordVector(buffer, wordA);
  query.addVector(buffer, 1.0 / (buffer.norm() + 1e-8));
  getWordVector(buffer, wordB);
  query.addVector(buffer, -1.0 / (buffer.norm() + 1e-8));
  getWordVector(buffer, wordC);
  query.addVector(buffer, 1.0 / (buffer.norm() + 1e-8));

  lazyComputeWordVectors();
  assert(wordVectors_);
  return getNN(*wordVectors_, query, k, {wordA, wordB, wordC});
}

/**
 * @brief If it's ok to continue training or not.
 * TODO: Not sure the meaning of `tokenCount_ < args_->epoch * ntokens`
 */
bool FastText::keepTraining(const int64_t ntokens) const {
  return tokenCount_ < args_->epoch * ntokens && !trainException_;
}

/**
 * @brief Single training thread.
 * @param threadId Thread id.
 * @param callback Thread result callback function. `TrainCallback` is define 
 *   as `std::function<void(float, float, double, double, int64_t)>`.
 *
 * NOTE:
 * It seems here the `callback` function is not that similiar with the 
 * callback notion in asynchronous programming. 
 */
void FastText::trainThread(int32_t threadId, const TrainCallback& callback) {
  std::ifstream ifs(args_->input);
  /// The following line evenly splitted the input `std::ifstream` to 
  /// `args_->thread` numbers of stream 'shards', based on this data-parallel 
  /// mode, fastText can execute training process in multiple thread. 
  /// Suppose among input stream, there are n chars, and we have k threads, 
  /// so each thread is responsible for training the model with `n / k` chars 
  /// as training data size. For m-th thread, it will using the training data 
  /// ranging from `(m - 1) * (n / k)` to `m * (n / k)` chars.
  utils::seek(ifs, threadId * utils::size(ifs) / args_->thread);

  Model::State state(args_->dim, output_->size(0), threadId + args_->seed);

  const int64_t ntokens = dict_->ntokens();
  int64_t localTokenCount = 0;
<<<<<<< HEAD
  std::vector<int32_t> line, labels, hashes;
=======
  /// `line` is input text token ids, includes word id and several char n-gram ids.
  /// `labels` contains label ids, fastText supports more than one label.
  std::vector<int32_t> line, labels;
>>>>>>> 81beecba
  uint64_t callbackCounter = 0;
  try {
    while (keepTraining(ntokens)) {
      /// NOTE:
      /// Here are some explanations about following line's variables.
      /// 1. `progress` represent current training progress rate, in detail, 
      /// 2. `ntokens`, or `dict_->ntokens()`, is the total token numbers among 
      ///     the full input stream `ifs` without duplicate elimination, the 
      ///     value of `dict_->ntokens()` could be get during the `Dictionary` 
      ///     object scaning all training data to build the dictionary.
      /// 3. `args_->epoch * ntokens` represents how many token will passed to 
      ///    fastText program during the several epochs' training, 
      ///    `args_->epoch` is epoch number, and `ntokens` equals to token number 
      ///    passed to program in one epoch training.
      /// 4. `tokenCount_`, how many tokens appeared in finished training data, 
      ///      details ref to annotation in fasttext.h.
      ///  
      /// So, `progress` represents training progress rate up to now. 
      real progress = real(tokenCount_) / (args_->epoch * ntokens);
      /// The following loops shows:
      ///   1. `callbackCounter` is used to control adjustment frequency for 
      ///      sth such as learning-rate with `progressInfo`.
      ///   2. `callbackCounter` also control the frequency to execute `callback`
      ///      function. 
      if (callback && ((callbackCounter++ % 64) == 0)) {
        double wst;
        double lr;
        int64_t eta;
        std::tie<double, double, int64_t>(wst, lr, eta) =
            progressInfo(progress);
        /// NOTE:
        /// Here the `callback` may looks like a function, but it is not, it's 
        /// just the parameter names `callback`. The following code line 
        /// executes `callback` (which is a 
        /// `std::function<void(float, float, double, double, int64_t)>` function).
        callback(progress, loss_, wst, lr, eta);
      }
      /// Update lr for the last batch of training data, which may have less than 
      /// 64 samples.
      real lr = args_->lr * (1.0 - progress);
      /// Decide which training mode to execute.
      if (args_->model == model_name::sup) {
        /// Handling one input line text, incremental update current thread 
        /// accumulated handled word-token and label token count to `localTokenCount`.
        localTokenCount += dict_->getLine(ifs, line, labels);
<<<<<<< HEAD
        for (auto it = labels.begin(); it != labels.end(); ++it) {
          *it -= dict_->nwords();
        }
=======
        /// Starts current thread's supervised training task. 
>>>>>>> 81beecba
        supervised(state, lr, line, labels);
      } else if (args_->model == model_name::sent2vec) {
        localTokenCount += dict_->getLine(ifs, line, hashes, labels, state.rng, Dictionary::SKIP_EOS | Dictionary::SKIP_LNG | Dictionary::SKIP_OOV);
        sent2vec(state, lr, line, hashes);
      } else if (args_->model == model_name::cbow) {
        localTokenCount += dict_->getLine(ifs, line, state.rng);
        cbow(state, lr, line);
      } else if (args_->model == model_name::sg) {
        localTokenCount += dict_->getLine(ifs, line, state.rng);
        skipgram(state, lr, line);
      } else if (args_->model == model_name::pvdm) {
        localTokenCount += dict_->getLine(ifs, line, hashes, labels, state.rng, Dictionary::SKIP_EOS | Dictionary::SKIP_LNG | Dictionary::SKIP_OOV | Dictionary::SKIP_FRQ);
        pvdm(state, lr, line, hashes, labels);
      }
      if (localTokenCount > args_->lrUpdateRate) {
        tokenCount_ += localTokenCount;
        localTokenCount = 0;
        if (threadId == 0 && args_->verbose > 1) {
          loss_ = state.getLoss();
        }
      }
    }
  } catch (DenseMatrix::EncounteredNaNError&) {
    trainException_ = std::current_exception();
  }
  /// The No.0 thread is responsible for record current loss value.
  if (threadId == 0)
    loss_ = state.getLoss();
  ifs.close();
}

std::shared_ptr<Matrix> FastText::getInputMatrixFromFile(
    const std::string& filename) const {
  std::ifstream in(filename);
  std::vector<std::string> words;
  std::shared_ptr<DenseMatrix> mat; // temp. matrix for pretrained vectors
  int64_t n, dim;
  if (!in.is_open()) {
    throw std::invalid_argument(filename + " cannot be opened for loading!");
  }
  in >> n >> dim;
  if (dim != args_->dim) {
    throw std::invalid_argument(
        "Dimension of pretrained vectors (" + std::to_string(dim) +
        ") does not match dimension (" + std::to_string(args_->dim) + ")!");
  }
  mat = std::make_shared<DenseMatrix>(n, dim);
  for (size_t i = 0; i < n; i++) {
    std::string word;
    in >> word;
    words.push_back(word);
    dict_->add(word);
    for (size_t j = 0; j < dim; j++) {
      in >> mat->at(i, j);
    }
  }
  in.close();

  dict_->threshold(1, 0);
  dict_->init();
  std::shared_ptr<DenseMatrix> input = std::make_shared<DenseMatrix>(
      dict_->nwords() + dict_->nlabels() + args_->bucket, args_->dim);
  input->uniform(1.0 / args_->dim, args_->thread, args_->seed);

  for (size_t i = 0; i < n; i++) {
    int32_t idx = dict_->getId(words[i]);
    if (idx < 0 || idx >= dict_->nwords()) {
      continue;
    }
    for (size_t j = 0; j < dim; j++) {
      input->at(idx, j) = mat->at(i, j);
    }
  }
  return input;
}

/**
 * @brief
 * Initializing embedding matrix wrights, each token (the token here includes 
 * words, word char n-grams buckets), so the total embedding related parameters 
 * number should be (words-num + word-char-n-grams-buckets-num) * embedding_dim. 
 * These parameters will saving in a 2-dim `DenseMatrix` instance, with dim as 
 * (words-num + word-char-n-grams-buckets-num) * embedding_dim. 
 */
std::shared_ptr<Matrix> FastText::createRandomMatrix() const {
  std::shared_ptr<DenseMatrix> input = std::make_shared<DenseMatrix>(
      dict_->nwords() + dict_->nlabels() + args_->bucket, args_->dim);
  input->uniform(1.0 / args_->dim, args_->thread, args_->seed);

  return input;
}

/**
 * @brief
 * Create model output layer related parameters matrix.
 */
std::shared_ptr<Matrix> FastText::createTrainOutputMatrix() const {
  /// Deciding output labels number according the training task (unsupervised 
  /// learning for language model or supervised learning for text-labeling). 
  /// In unsupervised learning case, the prediction target are all words, so 
  /// the output label number should be the number of words (`dict_->nwords()`), 
  /// note, not inlcudes char-n-gram bucket number! 
  /// In supervised learning case, the output should be all possible text labels, 
  /// so the label number should be `dict_->nlabels()`. 
  int64_t m =
<<<<<<< HEAD
      (args_->model == model_name::sup) ? dict_->nlabels() : dict_->nwords() + dict_->nlabels();
=======
      (args_->model == model_name::sup) ? dict_->nlabels() : dict_->nwords();
  /// NOTE: Here the `args_->dim` is also the dim of embedding vector 
>>>>>>> 81beecba
  std::shared_ptr<DenseMatrix> output =
      std::make_shared<DenseMatrix>(m, args_->dim);
  /// Initializing all parameters as zero.
  /// TODO: 
  /// If initialize these parameters as zero has any bad affect for training 
  /// performance?
  output->zero();

  return output;
}

/**
 * @brief 
 * Training and output fastText model. The training will be executed in 
 * multi-threading mode.
 */
void FastText::train(const Args& args, const TrainCallback& callback) {
  args_ = std::make_shared<Args>(args);
  dict_ = std::make_shared<Dictionary>(args_);
  if (args_->input == "-") {
    // manage expectations
    throw std::invalid_argument("Cannot use stdin for training!");
  }
  std::ifstream ifs(args_->input);
  if (!ifs.is_open()) {
    throw std::invalid_argument(
        args_->input + " cannot be opened for training!");
  }
  /// Reading and building vocab from data file, includes building vocab of 
  /// labels, words and words' char n-gram according several stop-word filtering, 
  /// id pruning strategies.
  dict_->readFromFile(ifs);
  ifs.close();

<<<<<<< HEAD
  if (!args_->pretrainedModel.empty()) {
    FastText pretrained;
    pretrained.loadModel(args_->pretrainedModel);
    if (pretrained.args_->dim != args_->dim) {
      throw std::invalid_argument(
          "Dimension of pretrained model (" + std::to_string(pretrained.args_->dim) +
          ") does not match dimension (" + std::to_string(args_->dim) + ")!");
    }
    if (pretrained.args_->model == model_name::sup) {
        throw std::invalid_argument(
            "Supervised models cannot be used as pretrained models");
    }
    
    dict_->update(pretrained.dict_, args_->discardOovWords);
    
=======
  /// Initializing input layer related parameters, which are, embeddings.
  if (!args_->pretrainedVectors.empty()) {
    input_ = getInputMatrixFromFile(args_->pretrainedVectors);
  } else {
>>>>>>> 81beecba
    input_ = createRandomMatrix();
    output_ = createTrainOutputMatrix();
    
    for (int32_t i = 0; i < pretrained.dict_->nwords(); i++) {
      int32_t k = dict_->getId(pretrained.dict_->getWord(i));
      if (k >= 0 && k < dict_->nwords()) {
        pretrained.input_->setRowToMatrix(i, *input_, k);
      }
    }
  } else {
    if (!args_->pretrainedVectors.empty()) {
      input_ = getInputMatrixFromFile(args_->pretrainedVectors);
      output_ = createTrainOutputMatrix();
    } else {
      input_ = createRandomMatrix();
      output_ = createTrainOutputMatrix();
    }
  }
<<<<<<< HEAD

=======
  /// Initializing ouput layer related parameters.
  output_ = createTrainOutputMatrix();
  /// If executed product-quantilize to compression model, default not.
>>>>>>> 81beecba
  quant_ = false;
  /// Define loss function.
  auto loss = createLoss(output_);
<<<<<<< HEAD
  bool normalizeGradient = (args_->model == model_name::sup || args_->model == model_name::sent2vec);
=======
  bool normalizeGradient = (args_->model == model_name::sup);
  /// Initialize model
>>>>>>> 81beecba
  model_ = std::make_shared<Model>(input_, output_, loss, normalizeGradient);
  /// Start (multi-threads) training
  startThreads(callback);
}

void FastText::abort() {
  try {
    throw AbortError();
  } catch (AbortError&) {
    trainException_ = std::current_exception();
  }
}

/**
 * @brief Starts one training thread.
 */
void FastText::startThreads(const TrainCallback& callback) {
  start_ = std::chrono::steady_clock::now(); /// Starts time.
  tokenCount_ = 0;
  loss_ = -1;
  trainException_ = nullptr;
  std::vector<std::thread> threads;
  /// If using multi-thread training mode. 
  /// NOTE:
  /// The training threads will run in backend, which mean the main program 
  /// will not be blocked and the main program will just go to the while loop 
  /// `while (keepTraining(ntokens))` to continuously print the training log.
  if (args_->thread > 1) {
    for (int32_t i = 0; i < args_->thread; i++) {
      /// Iteratively define each thread's training task.
      threads.push_back(std::thread([=]() { trainThread(i, callback); }));
    }
  /// Using single-thread training mode.
  } else {
    // webassembly can't instantiate `std::thread`
    trainThread(0, callback);
  }
  /// Gets total word-token and label token number among full training data, 
  /// this counting includes deuplicates. `dict_->ntokens()` will be calculated 
  /// during `dict_` building. 
  const int64_t ntokens = dict_->ntokens();
  // Same condition as trainThread
  while (keepTraining(ntokens)) {
    /// TODO: Why `sleep_for`? 
    std::this_thread::sleep_for(std::chrono::milliseconds(100));
    /// Printting log. `real(tokenCount_)` represents for now how many tokens 
    /// has been processed by all training threads, `ntokens` represents 
    /// how many tokens (include duplicates) in training data, 
    /// so `args_->epoch * ntokens` represents how many tokens program needs 
    /// process all training epoch on training data, and so, 
    /// `real(tokenCount_) / (args_->epoch * ntokens)` represents currrent 
    /// training progress rate. 
    if (loss_ >= 0 && args_->verbose > 1) {
      ///
      real progress = real(tokenCount_) / (args_->epoch * ntokens);
      std::cerr << "\r";
      printInfo(progress, loss_, std::cerr);
    }
  }

  /// The `join` method make sure even if the above while-loop will be exited 
  /// for some reason while the training threads still not finished, the main 
  /// process will not continuously execute to end which will force unfinished 
  /// training threads exit.
  for (int32_t i = 0; i < threads.size(); i++) {
    threads[i].join();
  }
  if (trainException_) {
    std::exception_ptr exception = trainException_;
    trainException_ = nullptr;
    std::rethrow_exception(exception);
  }
  if (args_->verbose > 0) {
    std::cerr << "\r";
    printInfo(1.0, loss_, std::cerr);
    std::cerr << std::endl;
  }
}

int FastText::getDimension() const {
  return args_->dim;
}

bool FastText::isQuant() const {
  return quant_;
}

bool comparePairs(
    const std::pair<real, std::string>& l,
    const std::pair<real, std::string>& r) {
  return l.first > r.first;
}

} // namespace fasttext<|MERGE_RESOLUTION|>--- conflicted
+++ resolved
@@ -626,7 +626,6 @@
   }
 }
 
-<<<<<<< HEAD
 void FastText::pvdm(
     Model::State& state, 
     real lr,
@@ -657,13 +656,11 @@
   }
 }
 
-=======
 /**
  * @brief Run model test/validation process.
  *
  * @return An `std::tuple<int64_t, double, double>` object. 
  */
->>>>>>> 81beecba
 std::tuple<int64_t, double, double>
 FastText::test(std::istream& in, int32_t k, real threshold) {
   Meter meter(false);
@@ -946,13 +943,9 @@
 
   const int64_t ntokens = dict_->ntokens();
   int64_t localTokenCount = 0;
-<<<<<<< HEAD
-  std::vector<int32_t> line, labels, hashes;
-=======
   /// `line` is input text token ids, includes word id and several char n-gram ids.
   /// `labels` contains label ids, fastText supports more than one label.
-  std::vector<int32_t> line, labels;
->>>>>>> 81beecba
+  std::vector<int32_t> line, labels, hashes;
   uint64_t callbackCounter = 0;
   try {
     while (keepTraining(ntokens)) {
@@ -998,13 +991,10 @@
         /// Handling one input line text, incremental update current thread 
         /// accumulated handled word-token and label token count to `localTokenCount`.
         localTokenCount += dict_->getLine(ifs, line, labels);
-<<<<<<< HEAD
         for (auto it = labels.begin(); it != labels.end(); ++it) {
           *it -= dict_->nwords();
         }
-=======
         /// Starts current thread's supervised training task. 
->>>>>>> 81beecba
         supervised(state, lr, line, labels);
       } else if (args_->model == model_name::sent2vec) {
         localTokenCount += dict_->getLine(ifs, line, hashes, labels, state.rng, Dictionary::SKIP_EOS | Dictionary::SKIP_LNG | Dictionary::SKIP_OOV);
@@ -1110,12 +1100,8 @@
   /// In supervised learning case, the output should be all possible text labels, 
   /// so the label number should be `dict_->nlabels()`. 
   int64_t m =
-<<<<<<< HEAD
       (args_->model == model_name::sup) ? dict_->nlabels() : dict_->nwords() + dict_->nlabels();
-=======
-      (args_->model == model_name::sup) ? dict_->nlabels() : dict_->nwords();
   /// NOTE: Here the `args_->dim` is also the dim of embedding vector 
->>>>>>> 81beecba
   std::shared_ptr<DenseMatrix> output =
       std::make_shared<DenseMatrix>(m, args_->dim);
   /// Initializing all parameters as zero.
@@ -1150,7 +1136,7 @@
   dict_->readFromFile(ifs);
   ifs.close();
 
-<<<<<<< HEAD
+  /// Initializing input layer related parameters, which are, embeddings.
   if (!args_->pretrainedModel.empty()) {
     FastText pretrained;
     pretrained.loadModel(args_->pretrainedModel);
@@ -1166,13 +1152,8 @@
     
     dict_->update(pretrained.dict_, args_->discardOovWords);
     
-=======
-  /// Initializing input layer related parameters, which are, embeddings.
-  if (!args_->pretrainedVectors.empty()) {
-    input_ = getInputMatrixFromFile(args_->pretrainedVectors);
-  } else {
->>>>>>> 81beecba
     input_ = createRandomMatrix();
+    /// Initializing ouput layer related parameters.
     output_ = createTrainOutputMatrix();
     
     for (int32_t i = 0; i < pretrained.dict_->nwords(); i++) {
@@ -1184,28 +1165,21 @@
   } else {
     if (!args_->pretrainedVectors.empty()) {
       input_ = getInputMatrixFromFile(args_->pretrainedVectors);
+      /// Initializing ouput layer related parameters.
       output_ = createTrainOutputMatrix();
     } else {
       input_ = createRandomMatrix();
+      /// Initializing ouput layer related parameters.
       output_ = createTrainOutputMatrix();
     }
   }
-<<<<<<< HEAD
-
-=======
-  /// Initializing ouput layer related parameters.
-  output_ = createTrainOutputMatrix();
+
   /// If executed product-quantilize to compression model, default not.
->>>>>>> 81beecba
   quant_ = false;
   /// Define loss function.
   auto loss = createLoss(output_);
-<<<<<<< HEAD
   bool normalizeGradient = (args_->model == model_name::sup || args_->model == model_name::sent2vec);
-=======
-  bool normalizeGradient = (args_->model == model_name::sup);
   /// Initialize model
->>>>>>> 81beecba
   model_ = std::make_shared<Model>(input_, output_, loss, normalizeGradient);
   /// Start (multi-threads) training
   startThreads(callback);
