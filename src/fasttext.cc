/**
 * Copyright (c) 2016-present, Facebook, Inc.
 * All rights reserved.
 *
 * This source code is licensed under the MIT license found in the
 * LICENSE file in the root directory of this source tree.
 */

#include "fasttext.h"
#include "loss.h"
#include "quantmatrix.h"

#include <algorithm>
#include <iomanip>
#include <iostream>
#include <numeric>
#include <sstream>
#include <stdexcept>
#include <string>
#include <thread>
#include <vector>

namespace fasttext {

constexpr int32_t FASTTEXT_VERSION = 12; /* Version 1b */
constexpr int32_t FASTTEXT_FILEFORMAT_MAGIC_INT32 = 793712314;

bool comparePairs(
    const std::pair<real, std::string>& l,
    const std::pair<real, std::string>& r);

/**
 * @brief
 * Create loss function according model output.
 */
std::shared_ptr<Loss> FastText::createLoss(std::shared_ptr<Matrix>& output) {
  loss_name lossName = args_->loss;
  switch (lossName) {
    case loss_name::hs:
      return std::make_shared<HierarchicalSoftmaxLoss>(
          output, getTargetCounts());
    case loss_name::ns:
      return std::make_shared<NegativeSamplingLoss>(
          output, args_->neg, getTargetCounts());
    case loss_name::softmax:
      return std::make_shared<SoftmaxLoss>(output);
    case loss_name::ova:
      return std::make_shared<OneVsAllLoss>(output);
    default:
      throw std::runtime_error("Unknown loss");
  }
}

FastText::FastText()
    : quant_(false), wordVectors_(nullptr), trainException_(nullptr) {}

void FastText::addInputVector(Vector& vec, int32_t ind) const {
  vec.addRow(*input_, ind);
}

std::shared_ptr<const Dictionary> FastText::getDictionary() const {
  return dict_;
}

const Args FastText::getArgs() const {
  return *args_.get();
}

std::shared_ptr<const DenseMatrix> FastText::getInputMatrix() const {
  if (quant_) {
    throw std::runtime_error("Can't export quantized matrix");
  }
  assert(input_.get());
  return std::dynamic_pointer_cast<DenseMatrix>(input_);
}

void FastText::setMatrices(
    const std::shared_ptr<DenseMatrix>& inputMatrix,
    const std::shared_ptr<DenseMatrix>& outputMatrix) {
  assert(input_->size(1) == output_->size(1));

  input_ = std::dynamic_pointer_cast<Matrix>(inputMatrix);
  output_ = std::dynamic_pointer_cast<Matrix>(outputMatrix);
  wordVectors_.reset();
  args_->dim = input_->size(1);

  buildModel();
}

void FastText::clipVocab(int32_t max_size) {
  dict_->clip(max_size, lang_);
  input_->filterRows(dict_->getInvalidWords());
  std::cerr << "Removed " << dict_->getInvalidSize() << " rows from matrix." << std::endl;
  lang_->filterWords(dict_->getInvalidWords());
  std::cerr << "Removed " << dict_->getInvalidSize() << " words from language." << std::endl;
  dict_->clearInvalidWords();
}

std::shared_ptr<const DenseMatrix> FastText::getOutputMatrix() const {
  if (quant_ && args_->qout) {
    throw std::runtime_error("Can't export quantized matrix");
  }
  assert(output_.get());
  return std::dynamic_pointer_cast<DenseMatrix>(output_);
}

int32_t FastText::getWordId(const std::string& word) const {
  return dict_->getId(word);
}

int32_t FastText::getSubwordId(const std::string& subword) const {
  int32_t h = dict_->hash(subword) % args_->bucket;
  return dict_->nwords() + dict_->nlabels() + h;
}

int32_t FastText::getLabelId(const std::string& label) const {
  int32_t labelId = dict_->getId(label);
  if (labelId != -1) {
    labelId -= dict_->nwords();
  }
  return labelId;
}

void FastText::getWordVector(Vector& vec, const std::string& word) const {
  const std::vector<int32_t>& ngrams = dict_->getSubwords(word);
  vec.zero();
  for (int i = 0; i < ngrams.size(); i++) {
    addInputVector(vec, ngrams[i]);
  }
  if (ngrams.size() > 0) {
    vec.mul(1.0 / ngrams.size());
  }
}

void FastText::getSubwordVector(Vector& vec, const std::string& subword) const {
  vec.zero();
  int32_t h = dict_->hash(subword) % args_->bucket;
  h = h + dict_->nwords() + dict_->nlabels();
  addInputVector(vec, h);
}

void FastText::saveVectors(const std::string& filename) {
  if (!input_ || !output_) {
    throw std::runtime_error("Model never trained");
  }
  std::ofstream ofs(filename);
  if (!ofs.is_open()) {
    throw std::invalid_argument(
        filename + " cannot be opened for saving vectors!");
  }
  ofs << dict_->nwords() << " " << args_->dim << std::endl;
  Vector vec(args_->dim);
  for (int32_t i = 0; i < dict_->nwords(); i++) {
    std::string word = dict_->getWord(i);
    getWordVector(vec, word);
    ofs << word << " " << vec << std::endl;
  }
  ofs.close();
}

void FastText::saveOutput(const std::string& filename) {
  std::ofstream ofs(filename);
  if (!ofs.is_open()) {
    throw std::invalid_argument(
        filename + " cannot be opened for saving vectors!");
  }
  if (quant_) {
    throw std::invalid_argument(
        "Option -saveOutput is not supported for quantized models.");
  }
  int32_t n =
      (args_->model == model_name::sup) ? dict_->nlabels() : dict_->nwords();
  ofs << n << " " << args_->dim << std::endl;
  Vector vec(args_->dim);
  for (int32_t i = 0; i < n; i++) {
    std::string word = (args_->model == model_name::sup) ? dict_->getLabel(i)
                                                         : dict_->getWord(i);
    vec.zero();
    vec.addRow(*output_, i);
    ofs << word << " " << vec << std::endl;
  }
  ofs.close();
}

bool FastText::checkModel(std::istream& in) {
  int32_t magic;
  in.read((char*)&(magic), sizeof(int32_t));
  if (magic != FASTTEXT_FILEFORMAT_MAGIC_INT32) {
    return false;
  }
  in.read((char*)&(version), sizeof(int32_t));
  if (version > FASTTEXT_VERSION) {
    return false;
  }
  return true;
}

void FastText::signModel(std::ostream& out) {
  const int32_t magic = FASTTEXT_FILEFORMAT_MAGIC_INT32;
  const int32_t version = FASTTEXT_VERSION;
  out.write((char*)&(magic), sizeof(int32_t));
  out.write((char*)&(version), sizeof(int32_t));
}

/**
 * @brief 
 * Mainlly for saving model, but not only save model, also save model version sign 
 * and sth like training parameters.
 */
void FastText::saveModel(const std::string& filename) {
  std::ofstream ofs(filename, std::ofstream::binary);
  if (!ofs.is_open()) {
    throw std::invalid_argument(filename + " cannot be opened for saving!");
  }
  if (!input_ || !output_) {
    throw std::runtime_error("Model never trained");
  }
  signModel(ofs);
  args_->save(ofs);
  dict_->save(ofs);

  ofs.write((char*)&(quant_), sizeof(bool));
  input_->save(ofs);

  ofs.write((char*)&(args_->qout), sizeof(bool));
  output_->save(ofs);

  ofs.close();
}

void FastText::loadModel(const std::string& filename, bool loadOutput) {
  std::ifstream ifs(filename, std::ifstream::binary);
  if (!ifs.is_open()) {
    throw std::invalid_argument(filename + " cannot be opened for loading!");
  }
  if (!checkModel(ifs)) {
    throw std::invalid_argument(filename + " has wrong file format!");
  }
  loadModel(ifs, loadOutput);
  ifs.close();
}

void FastText::loadModelClean(const std::string& filename, const std::string& lang, bool loadOutput) {
  std::ifstream ifs(filename, std::ifstream::binary);
  if (!ifs.is_open()) {
    throw std::invalid_argument(filename + " cannot be opened for loading!");
  }
<<<<<<< HEAD
  if (!checkModel(ifs)) {
    throw std::invalid_argument(filename + " has wrong file format!");
  }
  loadModel(ifs, lang, loadOutput);
=======
  loadModel(ifs);
>>>>>>> d9b8b59d
  ifs.close();
}

std::vector<int64_t> FastText::getTargetCounts() const {
  if (args_->model == model_name::sup) {
    return dict_->getCounts(entry_type::label);
  } else {
    return dict_->getCounts(entry_type::word);
  }
}

void FastText::buildModel() {
  auto loss = createLoss(output_);
  bool normalizeGradient = (args_->model == model_name::sup);
  model_ = std::make_shared<Model>(input_, output_, loss, normalizeGradient);
}

<<<<<<< HEAD
void FastText::loadModel(std::istream& in, bool loadOutput) {
=======
void FastText::loadModel(std::istream& in) {
  if (!checkModel(in)) {
    throw std::invalid_argument("input has wrong file format!");
  }
>>>>>>> d9b8b59d
  args_ = std::make_shared<Args>();
  input_ = std::make_shared<DenseMatrix>();
  output_ = std::make_shared<DenseMatrix>();
  args_->load(in);
  if (version == 11 && args_->model == model_name::sup) {
    // backward compatibility: old supervised models do not use char ngrams.
    args_->maxn = 0;
  }
  dict_ = std::make_shared<Dictionary>(args_, in);

  bool quant_input;
  in.read((char*)&quant_input, sizeof(bool));
  if (quant_input) {
    quant_ = true;
    input_ = std::make_shared<QuantMatrix>();
  }
  input_->load(in);

  if (!quant_input && dict_->isPruned()) {
    throw std::invalid_argument(
        "Invalid model file.\n"
        "Please download the updated model from www.fasttext.cc.\n"
        "See issue #332 on Github for more information.\n");
  }

  in.read((char*)&args_->qout, sizeof(bool));
  if (quant_ && args_->qout) {
    output_ = std::make_shared<QuantMatrix>();
  }

  if (loadOutput) {
    output_->load(in);
  }

  buildModel();
}

void FastText::loadModel(std::istream& in, const std::string& lang, bool loadOutput) {
  args_ = std::make_shared<Args>();
  input_ = std::make_shared<DenseMatrix>();
  output_ = std::make_shared<DenseMatrix>();
  std::cerr << "\nLoading model..." << std::endl;
  args_->load(in);
  if (version == 11 && args_->model == model_name::sup) {
    // backward compatibility: old supervised models do not use char ngrams.
    args_->maxn = 0;
  }
  std::cerr << "Arguments loaded!" << std::endl;
  lang_ = std::make_shared<Language>(lang);
  dict_ = std::make_shared<Dictionary>(args_, in, lang_);
  std::cerr << "Data structures initialized!" << std::endl;
  bool quant_input;
  in.read((char*)&quant_input, sizeof(bool));
  if (quant_input) {
    quant_ = true;
    input_ = std::make_shared<QuantMatrix>();
  }
  input_->load(in);
  std::cerr << "Input matrix loaded!" << std::endl;
  if (!quant_input) {
    input_->filterRows(dict_->getInvalidWords());
    std::cerr << "Rows filtered!" << std::endl;
    lang_->filterWords(dict_->getInvalidWords());
    std::cerr << "Words filtered!" << std::endl;
    dict_->clearInvalidWords();
  }

  if (!quant_input && dict_->isPruned()) {
    throw std::invalid_argument(
        "Invalid model file.\n"
        "Please download the updated model from www.fasttext.cc.\n"
        "See issue #332 on Github for more information.\n");
  }

  in.read((char*)&args_->qout, sizeof(bool));
  if (quant_ && args_->qout) {
    output_ = std::make_shared<QuantMatrix>();
  }

  if (loadOutput) {
    output_->load(in);
  }

  buildModel();
}

/**
 * @brief 
 * Adjusts some training variables such as learning-rate and some statistical 
 * monitor variables or time recorder, based on current training progress rate.
 */
std::tuple<int64_t, double, double> FastText::progressInfo(real progress) {
  double t = utils::getDuration(start_, std::chrono::steady_clock::now());
  /// NOTE: 
  /// Decay learning rate according training progress rate, linearly at this place.
  double lr = args_->lr * (1.0 - progress);
  double wst = 0;

  int64_t eta = 2592000; // Default to one month in seconds (720 * 3600)

  if (progress > 0 && t >= 0) {
    eta = t * (1 - progress) / progress;
    wst = double(tokenCount_) / t / args_->thread;
  }

  return std::tuple<double, double, int64_t>(wst, lr, eta);
}

void FastText::printInfo(real progress, real loss, std::ostream& log_stream) {
  double wst;
  double lr;
  int64_t eta;
  std::tie<double, double, int64_t>(wst, lr, eta) = progressInfo(progress);

  log_stream << std::fixed;
  log_stream << "Progress: ";
  log_stream << std::setprecision(1) << std::setw(5) << (progress * 100) << "%";
  log_stream << " words/sec/thread: " << std::setw(7) << int64_t(wst);
  log_stream << " lr: " << std::setw(9) << std::setprecision(6) << lr;
  log_stream << " avg.loss: " << std::setw(9) << std::setprecision(6) << loss;
  log_stream << " ETA: " << utils::ClockPrint(eta);
  log_stream << std::flush;
}

/**
 * @brief 
 * The purpose is to drop embedding vectors containing least info-gain in 
 * embedding matrix. We use the embedding vector's paramteers "magnitude" 
 * to judging if this row (which is an embedding vector) will provide 
 * more or less "information gain" for the model. And in fastText, we 
 * use embedding-vector's l2-norm to judging this embedding vector's 
 * "magnitude". 
 * Note, the eos (end-of-sentence sign) corresponding will be ranked at 
 * top and kept anyway.
 *
 * @param cutoff The embedding vector which l2-norm ranking after `curoff` 
 *     will be reomved since these vectors will be belived bringing less 
 *     information-gain for model.
 *
 * @return 
 * An embedding-id list, the list is sorted by each embedding-id's 
 * correposnding vector l2-norm, the higher the l2-norm, the header the 
 * id will be ranked. The list length is equal or smaller than `cutoff`, 
 * this is because all ids ranking after `cutoff` will be removed, since 
 * these ids' correponding vectors l2-norm is too smalll to provide 
 * significate information-gain, so these embedding vectors are candidates 
 * to pruned to decrease model size without lossing too much precision.
 */
std::vector<int32_t> FastText::selectEmbeddings(int32_t cutoff) const {
  std::shared_ptr<DenseMatrix> input =
      std::dynamic_pointer_cast<DenseMatrix>(input_);
  /// Holding the l2-norm of each row for input layer's matrix, which is the 
  /// embedding matrix, saving the results in `norms`.
  Vector norms(input->size(0));
  input->l2NormRow(norms);
  std::vector<int32_t> idx(input->size(0), 0);
  std::iota(idx.begin(), idx.end(), 0);
  /// Get the id of end-of-sentance sign in embedding loolup table.
  auto eosid = dict_->getId(Dictionary::EOS); /// 'eos' means end-of-sentence.
  /// The following is the embedding-vectors' "magnitude" sorting rule.
  std::sort(idx.begin(), idx.end(), [&norms, eosid](size_t i1, size_t i2) {
    if (i1 == eosid && i2 == eosid) { // satisfy strict weak ordering
      return false;
    }
    /// Putting the correponding index of embedding-vectors with larger l2-norm 
    /// ahead of these with smaller l2-norm, note, the end-of-sentence embedding 
    /// l2-norm will always larger than all other embeddings' l2-norm during 
    /// the comparation.
    return eosid == i1 || (eosid != i2 && norms[i1] > norms[i2]);
  });
  /// Only keep top-k large l2-norm embedding-vectors' index, which means the 
  /// embeddings which l2-norm ranking after top-k elements will be removed. 
  /// The "k" in top-k is equal with `cutoff`. 
  idx.erase(idx.begin() + cutoff, idx.end());
  return idx;
}

void FastText::quantize(const Args& qargs, const TrainCallback& callback) {
  if (args_->model != model_name::sup) {
    std::cerr << "For now we only support quantization of supervised models. I have no idea why. Let's try anyway." << std::endl;
  }
  args_->input = qargs.input;
  args_->qout = qargs.qout;
  args_->output = qargs.output;
  /// NOTE: `input` is not same with `args_->input`. 
  std::shared_ptr<DenseMatrix> input =
      std::dynamic_pointer_cast<DenseMatrix>(input_);
  std::shared_ptr<DenseMatrix> output =
      std::dynamic_pointer_cast<DenseMatrix>(output_);
  bool normalizeGradient = (args_->model == model_name::sup);

  if (qargs.cutoff > 0 && qargs.cutoff < input->size(0)) {
    /// `idx` contains all embedding-id which embedding-vector will 
    /// not be pruned.
    auto idx = selectEmbeddings(qargs.cutoff);
    /// Pruning all embedding-vector which embedding-id are not in 
    /// `idx` from embedding dictionary.
    dict_->prune(idx);
    /// According the target keeping embedding-id, migrate the embedding 
    /// vectors from unpruned-embedding-matrix to new pruned (tokens which not 
    /// very imnportance according its embedding vector's l2-norm will be pruned) 
    /// embedding matrix `ninput`. 
    /// In fastText case, the input/ninput is just embedding matrix.
    std::shared_ptr<DenseMatrix> ninput =
        std::make_shared<DenseMatrix>(idx.size(), args_->dim);
    for (auto i = 0; i < idx.size(); i++) {
      for (auto j = 0; j < args_->dim; j++) {
        ninput->at(i, j) = input->at(idx[i], j);
      }
    }
    input = ninput;
    /// TODO:
    /// It seems fastText does not adopt the quantization-training-rotation 
    /// compression mode as mentioned in paper 
    /// "FASTTEXT.ZIP- COMPRESSING TEXT CLASSIFICATION MODELS", it just firstly 
    /// pruned useless embedding according l2-norm, then retraining model for 
    /// several epochs, and finally executing product-quantization.
    if (qargs.retrain) {
      args_->epoch = qargs.epoch;
      args_->lr = qargs.lr;
      args_->thread = qargs.thread;
      args_->verbose = qargs.verbose;
      auto loss = createLoss(output_);
      model_ = std::make_shared<Model>(input, output, loss, normalizeGradient);
      startThreads(callback);
    }
  }
  
  /// Convert `DenseMatrix` embedding-matrix(input-layer) with unimportance-token-pruned 
  /// to an `QuantMatrix` object for product-quantization.
  input_ = std::make_shared<QuantMatrix>(
      std::move(*(input.get())), qargs.dsub, qargs.qnorm);

  /// If executes product-quantization for output layer.
  if (args_->qout) {
    /// The output layer is using to map hidden-layer to logits vector (each 
    /// logit corresponds to one output laber), so we don't prune this matrix, 
    /// just directly convert it to an `QuantMatrix`. 
    output_ = std::make_shared<QuantMatrix>(
        std::move(*(output.get())), 2, qargs.qnorm);
  }
  /// Marks product-quantization flag to `true`.
  quant_ = true;
  /// Since in product-quantization case, for parameters-matrixs, we replace
  /// `DenseMatrix` with `QuantMatrix`, and compare with `DenseMatrix`, 
  /// `QuantMatrix` overloads/redefine some matrix-oprations, such as matrix 
  /// multiplication between `QuantMatrix`s or `DenseMatrix` and `QuantMatrix` 
  /// to "automatically" let the quangtized-model adapts for the same pipline 
  /// with original model, without any api changing.
  auto loss = createLoss(output_);
  model_ = std::make_shared<Model>(input_, output_, loss, normalizeGradient);
}

/**
 * @brief Execute training in supervised mode.
 * @param state Model's hidden state, include hidden layer outputs, embedding 
 *   dim, etc.
 * @param lr Learning for SGD algorithm.
 * @param line The input sample, which is text's token ids(word id and several 
 *   char n-gram bucket ids), each id represented as `int32_t`.
 * @param labels Target label's index, since in fastText case, there has 
 *   multiple labels and each sample can have not only one target label during 
 *   training, so target label ids can be put into a `std::vector<int32_t>`, 
 *   each element in `targets` represents one label id for current training sample.  
 */
void FastText::supervised(
    Model::State& state,
    real lr,
    const std::vector<int32_t>& line,
    const std::vector<int32_t>& labels) {
  if (labels.size() == 0 || line.size() == 0) {
    return;
  }
  if (args_->loss == loss_name::ova) {
    /// TODO: Not sure what `kAllLabelsAsTarget` meaning or using for, 
    /// but it seems in some case, it is useless. 
    /// 
    /// `Model::kAllLabelsAsTarget` will be initialized as -1, and it seems 
    /// it has been never changed during fastText program running. 
    /// So, following line can only executed under the case of using `loss_name::ova`, 
    /// since, for example when using softmax loss function, the `SoftmaxLoss::forward` 
    /// called in `Model::update` does not allow the 3rd parameter smaller than zero.  
    model_->update(line, labels, Model::kAllLabelsAsTarget, lr, state);
  } else {
    /// For each sample, its label should be represented as an one-hot or 
    /// muti-hot encoding vector, with the target labels' correponding elements 
    /// be 1 and all others be 0. 
    /// NOTE: 
    /// One point in fastText is, in some case(according chosen loss function), 
    /// if one sample has multiple labels, we will randomly choosing one from them 
    /// to randomly convert label vector from multi-hot vector one-hot vector.
    std::uniform_int_distribution<> uniform(0, labels.size() - 1);
    int32_t i = uniform(state.rng);
    model_->update(line, labels, i, lr, state);
  }
}

void FastText::sent2vec(
    Model::State& state, 
    real lr, 
    const std::vector<int32_t>& line, 
    const std::vector<int32_t>& hashes) {
  if (line.size() <= 1) return;
  std::vector<int32_t> bow, boh;
  std::uniform_real_distribution<> uniform(0, 1);
  for (int32_t w = 0; w < line.size(); w++) {
    // once per iteration discard rare or random target words
    if (dict_->discard(line[w], uniform(state.rng)) || dict_->getTokenCount(line[w]) < args_->minCountLabel)
      continue;
    bow = line;
    boh = hashes;
    // set target word to <PLACEHOLDER>
    bow[w] = 0;
    boh[w] = 0;
    // original impl uses word id for ngrams instead of token hash
    if (args_->dropoutK) {
      dict_->addWordNgrams(bow, boh, args_->wordNgrams, args_->dropoutK, state.rng);
    } else {
      dict_->addWordNgrams(bow, boh, args_->wordNgrams);
    }
    model_->update(bow, line, w, lr, state);
  }
}

void FastText::cbow(
    Model::State& state,
    real lr,
    const std::vector<int32_t>& line) {
  std::vector<int32_t> bow;
  std::uniform_int_distribution<> uniform(1, args_->ws);
  for (int32_t w = 0; w < line.size(); w++) {
    int32_t boundary = uniform(state.rng);
    bow.clear();
    for (int32_t c = -boundary; c <= boundary; c++) {
      if (c != 0 && w + c >= 0 && w + c < line.size()) {
        const std::vector<int32_t>& ngrams = dict_->getSubwords(line[w + c]);
        bow.insert(bow.end(), ngrams.cbegin(), ngrams.cend());
      }
    }
    model_->update(bow, line, w, lr, state);
  }
}

void FastText::skipgram(
    Model::State& state,
    real lr,
    const std::vector<int32_t>& line) {
  std::uniform_int_distribution<> uniform(1, args_->ws);
  for (int32_t w = 0; w < line.size(); w++) {
    int32_t boundary = uniform(state.rng);
    const std::vector<int32_t>& ngrams = dict_->getSubwords(line[w]);
    for (int32_t c = -boundary; c <= boundary; c++) {
      if (c != 0 && w + c >= 0 && w + c < line.size()) {
        model_->update(ngrams, line, w + c, lr, state);
      }
    }
  }
}

void FastText::pvdm(
    Model::State& state, 
    real lr,
    const std::vector<int32_t>& line,
    const std::vector<int32_t>& hashes,
    const std::vector<int32_t>& labels) {
  if (line.size() == 0) return;
  std::vector<int32_t> bow, boh;
  std::uniform_int_distribution<> uniform(1, args_->ws);
  std::uniform_int_distribution<> uniformLabels(0, labels.size() - 1);
  for (int32_t w = 0; w < line.size(); w++) {
    int32_t boundary = uniform(state.rng);
    bow.clear();
    boh.clear();
    for (int32_t c = -boundary; c <= boundary; c++) {
      if (c != 0 && w + c >= 0 && w + c < line.size()) {
        const std::vector<int32_t>& ngrams = dict_->getSubwords(line[w + c]);
        bow.insert(bow.end(), ngrams.cbegin(), ngrams.cend());
        boh.insert(boh.end(), hashes[w + c]);
      }
    }
    dict_->addWordNgrams(bow, boh, args_->wordNgrams);
    if (labels.size() > 0) {
      int32_t i = uniformLabels(state.rng);
      bow.insert(bow.end(), labels[i]);
    }
    model_->update(bow, line, w, lr, state);
  }
}

/**
 * @brief Run model test/validation process.
 *
 * @return An `std::tuple<int64_t, double, double>` object. 
 */
std::tuple<int64_t, double, double>
FastText::test(std::istream& in, int32_t k, real threshold) {
  Meter meter(false);
  test(in, k, threshold, meter);

  return std::tuple<int64_t, double, double>(
      meter.nexamples(), meter.precision(), meter.recall());
}

void FastText::test(std::istream& in, int32_t k, real threshold, Meter& meter)
    const {
  std::vector<int32_t> line;
  std::vector<int32_t> labels;
  Predictions predictions;
  Model::State state(args_->dim, dict_->nlabels(), 0);
  in.clear();
  in.seekg(0, std::ios_base::beg);

  while (in.peek() != EOF) {
    line.clear();
    labels.clear();
    dict_->getLine(in, line, labels);

    if (!labels.empty() && !line.empty()) {
      predictions.clear();
      predict(k, line, predictions, threshold);
      meter.log(labels, predictions);
    }
  }
}

/**
 * @brief 
 * Model prediction. This can only called on model trained under uspervised mode.
 * In detail, we will choose top `k` categories which model-inference-score is 
 * higher than `threshold`. So it's possible that model return less than `k` results 
 * since all other categories' model-inference-score is less than `threshold`.
 *
 * @param k Top k most possible prediction categories.
 * @param words The word token id of input text.
 * @param predictions Prediction result holder.
 * @param threshold The least prediction score threshould, only the categories 
 *   which model-inference-score is higher than `threshold` will consider as the 
 *   candidate prediction results.
 */
void FastText::predict(
    int32_t k,
    const std::vector<int32_t>& words,
    Predictions& predictions,
    real threshold) const {
  if (words.empty()) {
    return;
  }
  Model::State state(args_->dim, dict_->nlabels(), 0);
  if (args_->model != model_name::sup) {
    throw std::invalid_argument("Model needs to be supervised for prediction!");
  }
  model_->predict(words, k, threshold, predictions, state);
}

bool FastText::predictLineWords(
		std::istream& in,
		std::vector<std::pair<real, std::string>>& predictions,
		int32_t k,
		real threshold,
		std::vector<std::string>& wordsStrings,
		std::vector<std::string>& tokens) const {
	predictions.clear();
	if (in.peek() == EOF) {
		return false;
	}

	std::vector<int32_t> words, labels;
	dict_->getLineTokens(in, words, labels, tokens);

	for (auto&& wid : words) {
		wordsStrings.push_back(dict_->getWord(wid));
	}

	Predictions linePredictions;
	predict(k, words, linePredictions, threshold);
	for (const auto& p : linePredictions) {
		predictions.push_back(
				std::make_pair(std::exp(p.first), dict_->getLabel(p.second)));
	}

	return true;
}

bool FastText::predictLine(
    std::istream& in,
    std::vector<std::pair<real, std::string>>& predictions,
    int32_t k,
    real threshold) const {
  predictions.clear();
  if (in.peek() == EOF) {
    return false;
  }

  std::vector<int32_t> words, labels;
  dict_->getLine(in, words, labels);
  Predictions linePredictions;
  predict(k, words, linePredictions, threshold);
  for (const auto& p : linePredictions) {
    predictions.push_back(
        std::make_pair(std::exp(p.first), dict_->getLabel(p.second - dict_->nwords())));
  }

  return true;
}

void FastText::getSentenceVector(std::istream& in, fasttext::Vector& svec) {
  svec.zero();
  if (args_->model == model_name::sup) {
    std::vector<int32_t> line, labels;
    dict_->getLine(in, line, labels);
    for (int32_t i = 0; i < line.size(); i++) {
      addInputVector(svec, line[i]);
    }
    if (!line.empty()) {
      svec.mul(1.0 / line.size());
    }
  } else {
    Vector vec(args_->dim);
    std::string sentence;
    std::getline(in, sentence);
    std::istringstream iss(sentence);
    std::string word;
    int32_t count = 0;
    while (iss >> word) {
      getWordVector(vec, word);
      real norm = vec.norm();
      if (norm > 0) {
        vec.mul(1.0 / norm);
        svec.addVector(vec);
        count++;
      }
    }
    if (count > 0) {
      svec.mul(1.0 / count);
    }
  }
}

std::vector<std::pair<std::string, Vector>> FastText::getNgramVectors(
    const std::string& word) const {
  std::vector<std::pair<std::string, Vector>> result;
  std::vector<int32_t> ngrams;
  std::vector<std::string> substrings;
  dict_->getSubwords(word, ngrams, substrings);
  assert(ngrams.size() <= substrings.size());
  for (int32_t i = 0; i < ngrams.size(); i++) {
    Vector vec(args_->dim);
    if (ngrams[i] >= 0) {
      vec.addRow(*input_, ngrams[i]);
    }
    result.push_back(std::make_pair(substrings[i], std::move(vec)));
  }
  return result;
}

void FastText::precomputeWordVectors(DenseMatrix& wordVectors) {
  Vector vec(args_->dim);
  wordVectors.zero();
  for (int32_t i = 0; i < dict_->nwords(); i++) {
    std::string word = dict_->getWord(i);
    getWordVector(vec, word);
    real norm = vec.norm();
    if (norm > 0) {
      wordVectors.addVectorToRow(vec, i, 1.0 / norm);
    }
  }
}

void FastText::lazyComputeWordVectors() {
  if (!wordVectors_) {
    wordVectors_ = std::unique_ptr<DenseMatrix>(
        new DenseMatrix(dict_->nwords(), args_->dim));
    precomputeWordVectors(*wordVectors_);
  }
}

std::vector<std::pair<real, std::string>> FastText::getNN(
    const std::string& word,
    int32_t k) {
  Vector query(args_->dim);

  getWordVector(query, word);

  lazyComputeWordVectors();
  assert(wordVectors_);
  return getNN(*wordVectors_, query, k, {word});
}

std::vector<std::pair<real, std::string>> FastText::getNN(
    const DenseMatrix& wordVectors,
    const Vector& query,
    int32_t k,
    const std::set<std::string>& banSet) {
  std::vector<std::pair<real, std::string>> heap;

  real queryNorm = query.norm();
  if (std::abs(queryNorm) < 1e-8) {
    queryNorm = 1;
  }

  for (int32_t i = 0; i < dict_->nwords(); i++) {
    std::string word = dict_->getWord(i);
    if (banSet.find(word) == banSet.end()) {
      real dp = wordVectors.dotRow(query, i);
      real similarity = dp / queryNorm;

      if (heap.size() == k && similarity < heap.front().first) {
        continue;
      }
      heap.push_back(std::make_pair(similarity, word));
      std::push_heap(heap.begin(), heap.end(), comparePairs);
      if (heap.size() > k) {
        std::pop_heap(heap.begin(), heap.end(), comparePairs);
        heap.pop_back();
      }
    }
  }
  std::sort_heap(heap.begin(), heap.end(), comparePairs);

  return heap;
}

std::vector<std::pair<real, std::string>> FastText::getAnalogies(
    int32_t k,
    const std::string& wordA,
    const std::string& wordB,
    const std::string& wordC) {
  Vector query = Vector(args_->dim);
  query.zero();

  Vector buffer(args_->dim);
  getWordVector(buffer, wordA);
  query.addVector(buffer, 1.0 / (buffer.norm() + 1e-8));
  getWordVector(buffer, wordB);
  query.addVector(buffer, -1.0 / (buffer.norm() + 1e-8));
  getWordVector(buffer, wordC);
  query.addVector(buffer, 1.0 / (buffer.norm() + 1e-8));

  lazyComputeWordVectors();
  assert(wordVectors_);
  return getNN(*wordVectors_, query, k, {wordA, wordB, wordC});
}

/**
 * @brief If it's ok to continue training or not.
 * TODO: Not sure the meaning of `tokenCount_ < args_->epoch * ntokens`
 */
bool FastText::keepTraining(const int64_t ntokens) const {
  return tokenCount_ < args_->epoch * ntokens && !trainException_;
}

/**
 * @brief Single training thread.
 * @param threadId Thread id.
 * @param callback Thread result callback function. `TrainCallback` is define 
 *   as `std::function<void(float, float, double, double, int64_t)>`.
 *
 * NOTE:
 * It seems here the `callback` function is not that similiar with the 
 * callback notion in asynchronous programming. 
 */
void FastText::trainThread(int32_t threadId, const TrainCallback& callback) {
  std::ifstream ifs(args_->input);
  /// The following line evenly splitted the input `std::ifstream` to 
  /// `args_->thread` numbers of stream 'shards', based on this data-parallel 
  /// mode, fastText can execute training process in multiple thread. 
  /// Suppose among input stream, there are n chars, and we have k threads, 
  /// so each thread is responsible for training the model with `n / k` chars 
  /// as training data size. For m-th thread, it will using the training data 
  /// ranging from `(m - 1) * (n / k)` to `m * (n / k)` chars.
  utils::seek(ifs, threadId * utils::size(ifs) / args_->thread);

  Model::State state(args_->dim, output_->size(0), threadId + args_->seed);

  const int64_t ntokens = dict_->ntokens();
  int64_t localTokenCount = 0;
  /// `line` is input text token ids, includes word id and several char n-gram ids.
  /// `labels` contains label ids, fastText supports more than one label.
  std::vector<int32_t> line, labels, hashes;
  uint64_t callbackCounter = 0;
  try {
    while (keepTraining(ntokens)) {
      /// NOTE:
      /// Here are some explanations about following line's variables.
      /// 1. `progress` represent current training progress rate, in detail, 
      /// 2. `ntokens`, or `dict_->ntokens()`, is the total token numbers among 
      ///     the full input stream `ifs` without duplicate elimination, the 
      ///     value of `dict_->ntokens()` could be get during the `Dictionary` 
      ///     object scaning all training data to build the dictionary.
      /// 3. `args_->epoch * ntokens` represents how many token will passed to 
      ///    fastText program during the several epochs' training, 
      ///    `args_->epoch` is epoch number, and `ntokens` equals to token number 
      ///    passed to program in one epoch training.
      /// 4. `tokenCount_`, how many tokens appeared in finished training data, 
      ///      details ref to annotation in fasttext.h.
      ///  
      /// So, `progress` represents training progress rate up to now. 
      real progress = real(tokenCount_) / (args_->epoch * ntokens);
      /// The following loops shows:
      ///   1. `callbackCounter` is used to control adjustment frequency for 
      ///      sth such as learning-rate with `progressInfo`.
      ///   2. `callbackCounter` also control the frequency to execute `callback`
      ///      function. 
      if (callback && ((callbackCounter++ % 64) == 0)) {
        double wst;
        double lr;
        int64_t eta;
        std::tie<double, double, int64_t>(wst, lr, eta) =
            progressInfo(progress);
        /// NOTE:
        /// Here the `callback` may looks like a function, but it is not, it's 
        /// just the parameter names `callback`. The following code line 
        /// executes `callback` (which is a 
        /// `std::function<void(float, float, double, double, int64_t)>` function).
        callback(progress, loss_, wst, lr, eta);
      }
      /// Update lr for the last batch of training data, which may have less than 
      /// 64 samples.
      real lr = args_->lr * (1.0 - progress);
      /// Decide which training mode to execute.
      if (args_->model == model_name::sup) {
        /// Handling one input line text, incremental update current thread 
        /// accumulated handled word-token and label token count to `localTokenCount`.
        localTokenCount += dict_->getLine(ifs, line, labels);
        for (auto it = labels.begin(); it != labels.end(); ++it) {
          *it -= dict_->nwords();
        }
        /// Starts current thread's supervised training task. 
        supervised(state, lr, line, labels);
      } else if (args_->model == model_name::sent2vec) {
        localTokenCount += dict_->getLine(ifs, line, hashes, labels, state.rng, Dictionary::SKIP_EOS | Dictionary::SKIP_LNG | Dictionary::SKIP_OOV);
        sent2vec(state, lr, line, hashes);
      } else if (args_->model == model_name::cbow) {
        localTokenCount += dict_->getLine(ifs, line, state.rng);
        cbow(state, lr, line);
      } else if (args_->model == model_name::sg) {
        localTokenCount += dict_->getLine(ifs, line, state.rng);
        skipgram(state, lr, line);
      } else if (args_->model == model_name::pvdm) {
        localTokenCount += dict_->getLine(ifs, line, hashes, labels, state.rng, Dictionary::SKIP_EOS | Dictionary::SKIP_LNG | Dictionary::SKIP_OOV | Dictionary::SKIP_FRQ);
        pvdm(state, lr, line, hashes, labels);
      }
      if (localTokenCount > args_->lrUpdateRate) {
        tokenCount_ += localTokenCount;
        localTokenCount = 0;
        if (threadId == 0 && args_->verbose > 1) {
          loss_ = state.getLoss();
        }
      }
    }
  } catch (DenseMatrix::EncounteredNaNError&) {
    trainException_ = std::current_exception();
  }
  /// The No.0 thread is responsible for record current loss value.
  if (threadId == 0)
    loss_ = state.getLoss();
  ifs.close();
}

std::shared_ptr<Matrix> FastText::getInputMatrixFromFile(
    const std::string& filename) const {
  std::ifstream in(filename);
  std::vector<std::string> words;
  std::shared_ptr<DenseMatrix> mat; // temp. matrix for pretrained vectors
  int64_t n, dim;
  if (!in.is_open()) {
    throw std::invalid_argument(filename + " cannot be opened for loading!");
  }
  in >> n >> dim;
  if (dim != args_->dim) {
    throw std::invalid_argument(
        "Dimension of pretrained vectors (" + std::to_string(dim) +
        ") does not match dimension (" + std::to_string(args_->dim) + ")!");
  }
  mat = std::make_shared<DenseMatrix>(n, dim);
  for (size_t i = 0; i < n; i++) {
    std::string word;
    in >> word;
    words.push_back(word);
    dict_->add(word);
    for (size_t j = 0; j < dim; j++) {
      in >> mat->at(i, j);
    }
  }
  in.close();

  dict_->threshold(1, 0);
  dict_->init();
  std::shared_ptr<DenseMatrix> input = std::make_shared<DenseMatrix>(
      dict_->nwords() + dict_->nlabels() + args_->bucket, args_->dim);
  input->uniform(1.0 / args_->dim, args_->thread, args_->seed);

  for (size_t i = 0; i < n; i++) {
    int32_t idx = dict_->getId(words[i]);
    if (idx < 0 || idx >= dict_->nwords()) {
      continue;
    }
    for (size_t j = 0; j < dim; j++) {
      input->at(idx, j) = mat->at(i, j);
    }
  }
  return input;
}

/**
 * @brief
 * Initializing embedding matrix wrights, each token (the token here includes 
 * words, word char n-grams buckets), so the total embedding related parameters 
 * number should be (words-num + word-char-n-grams-buckets-num) * embedding_dim. 
 * These parameters will saving in a 2-dim `DenseMatrix` instance, with dim as 
 * (words-num + word-char-n-grams-buckets-num) * embedding_dim. 
 */
std::shared_ptr<Matrix> FastText::createRandomMatrix() const {
  std::shared_ptr<DenseMatrix> input = std::make_shared<DenseMatrix>(
      dict_->nwords() + dict_->nlabels() + args_->bucket, args_->dim);
  input->uniform(1.0 / args_->dim, args_->thread, args_->seed);

  return input;
}

/**
 * @brief
 * Create model output layer related parameters matrix.
 */
std::shared_ptr<Matrix> FastText::createTrainOutputMatrix() const {
  /// Deciding output labels number according the training task (unsupervised 
  /// learning for language model or supervised learning for text-labeling). 
  /// In unsupervised learning case, the prediction target are all words, so 
  /// the output label number should be the number of words (`dict_->nwords()`), 
  /// note, not inlcudes char-n-gram bucket number! 
  /// In supervised learning case, the output should be all possible text labels, 
  /// so the label number should be `dict_->nlabels()`. 
  int64_t m =
      (args_->model == model_name::sup) ? dict_->nlabels() : dict_->nwords() + dict_->nlabels();
  /// NOTE: Here the `args_->dim` is also the dim of embedding vector 
  std::shared_ptr<DenseMatrix> output =
      std::make_shared<DenseMatrix>(m, args_->dim);
  /// Initializing all parameters as zero.
  /// TODO: 
  /// If initialize these parameters as zero has any bad affect for training 
  /// performance?
  output->zero();

  return output;
}

/**
 * @brief 
 * Training and output fastText model. The training will be executed in 
 * multi-threading mode.
 */
void FastText::train(const Args& args, const TrainCallback& callback) {
  args_ = std::make_shared<Args>(args);
  dict_ = std::make_shared<Dictionary>(args_);
  if (args_->input == "-") {
    // manage expectations
    throw std::invalid_argument("Cannot use stdin for training!");
  }
  std::ifstream ifs(args_->input);
  if (!ifs.is_open()) {
    throw std::invalid_argument(
        args_->input + " cannot be opened for training!");
  }
  /// Reading and building vocab from data file, includes building vocab of 
  /// labels, words and words' char n-gram according several stop-word filtering, 
  /// id pruning strategies.
  dict_->readFromFile(ifs);
  ifs.close();

  /// Initializing input layer related parameters, which are, embeddings.
  if (!args_->pretrainedModel.empty()) {
    FastText pretrained;
    pretrained.loadModel(args_->pretrainedModel);
    if (pretrained.args_->dim != args_->dim) {
      throw std::invalid_argument(
          "Dimension of pretrained model (" + std::to_string(pretrained.args_->dim) +
          ") does not match dimension (" + std::to_string(args_->dim) + ")!");
    }
    if (pretrained.args_->model == model_name::sup) {
        throw std::invalid_argument(
            "Supervised models cannot be used as pretrained models");
    }
    
    dict_->update(pretrained.dict_, args_->discardOovWords);
    
    input_ = createRandomMatrix();
    /// Initializing ouput layer related parameters.
    output_ = createTrainOutputMatrix();
    
    for (int32_t i = 0; i < pretrained.dict_->nwords(); i++) {
      int32_t k = dict_->getId(pretrained.dict_->getWord(i));
      if (k >= 0 && k < dict_->nwords()) {
        pretrained.input_->setRowToMatrix(i, *input_, k);
      }
    }
  } else {
    if (!args_->pretrainedVectors.empty()) {
      input_ = getInputMatrixFromFile(args_->pretrainedVectors);
      /// Initializing ouput layer related parameters.
      output_ = createTrainOutputMatrix();
    } else {
      input_ = createRandomMatrix();
      /// Initializing ouput layer related parameters.
      output_ = createTrainOutputMatrix();
    }
  }

  /// If executed product-quantilize to compression model, default not.
  quant_ = false;
  /// Define loss function.
  auto loss = createLoss(output_);
  bool normalizeGradient = (args_->model == model_name::sup || args_->model == model_name::sent2vec);
  /// Initialize model
  model_ = std::make_shared<Model>(input_, output_, loss, normalizeGradient);
  /// Start (multi-threads) training
  startThreads(callback);
}

void FastText::abort() {
  try {
    throw AbortError();
  } catch (AbortError&) {
    trainException_ = std::current_exception();
  }
}

/**
 * @brief Starts one training thread.
 */
void FastText::startThreads(const TrainCallback& callback) {
  start_ = std::chrono::steady_clock::now(); /// Starts time.
  tokenCount_ = 0;
  loss_ = -1;
  trainException_ = nullptr;
  std::vector<std::thread> threads;
  /// If using multi-thread training mode. 
  /// NOTE:
  /// The training threads will run in backend, which mean the main program 
  /// will not be blocked and the main program will just go to the while loop 
  /// `while (keepTraining(ntokens))` to continuously print the training log.
  if (args_->thread > 1) {
    for (int32_t i = 0; i < args_->thread; i++) {
      /// Iteratively define each thread's training task.
      threads.push_back(std::thread([=]() { trainThread(i, callback); }));
    }
  /// Using single-thread training mode.
  } else {
    // webassembly can't instantiate `std::thread`
    trainThread(0, callback);
  }
  /// Gets total word-token and label token number among full training data, 
  /// this counting includes deuplicates. `dict_->ntokens()` will be calculated 
  /// during `dict_` building. 
  const int64_t ntokens = dict_->ntokens();
  // Same condition as trainThread
  while (keepTraining(ntokens)) {
    /// TODO: Why `sleep_for`? 
    std::this_thread::sleep_for(std::chrono::milliseconds(100));
    /// Printting log. `real(tokenCount_)` represents for now how many tokens 
    /// has been processed by all training threads, `ntokens` represents 
    /// how many tokens (include duplicates) in training data, 
    /// so `args_->epoch * ntokens` represents how many tokens program needs 
    /// process all training epoch on training data, and so, 
    /// `real(tokenCount_) / (args_->epoch * ntokens)` represents currrent 
    /// training progress rate. 
    if (loss_ >= 0 && args_->verbose > 1) {
      ///
      real progress = real(tokenCount_) / (args_->epoch * ntokens);
      std::cerr << "\r";
      printInfo(progress, loss_, std::cerr);
    }
  }

  /// The `join` method make sure even if the above while-loop will be exited 
  /// for some reason while the training threads still not finished, the main 
  /// process will not continuously execute to end which will force unfinished 
  /// training threads exit.
  for (int32_t i = 0; i < threads.size(); i++) {
    threads[i].join();
  }
  if (trainException_) {
    std::exception_ptr exception = trainException_;
    trainException_ = nullptr;
    std::rethrow_exception(exception);
  }
  if (args_->verbose > 0) {
    std::cerr << "\r";
    printInfo(1.0, loss_, std::cerr);
    std::cerr << std::endl;
  }
}

int FastText::getDimension() const {
  return args_->dim;
}

bool FastText::isQuant() const {
  return quant_;
}

bool comparePairs(
    const std::pair<real, std::string>& l,
    const std::pair<real, std::string>& r) {
  return l.first > r.first;
}

} // namespace fasttext<|MERGE_RESOLUTION|>--- conflicted
+++ resolved
@@ -233,9 +233,6 @@
   if (!ifs.is_open()) {
     throw std::invalid_argument(filename + " cannot be opened for loading!");
   }
-  if (!checkModel(ifs)) {
-    throw std::invalid_argument(filename + " has wrong file format!");
-  }
   loadModel(ifs, loadOutput);
   ifs.close();
 }
@@ -245,14 +242,7 @@
   if (!ifs.is_open()) {
     throw std::invalid_argument(filename + " cannot be opened for loading!");
   }
-<<<<<<< HEAD
-  if (!checkModel(ifs)) {
-    throw std::invalid_argument(filename + " has wrong file format!");
-  }
   loadModel(ifs, lang, loadOutput);
-=======
-  loadModel(ifs);
->>>>>>> d9b8b59d
   ifs.close();
 }
 
@@ -270,14 +260,10 @@
   model_ = std::make_shared<Model>(input_, output_, loss, normalizeGradient);
 }
 
-<<<<<<< HEAD
 void FastText::loadModel(std::istream& in, bool loadOutput) {
-=======
-void FastText::loadModel(std::istream& in) {
   if (!checkModel(in)) {
     throw std::invalid_argument("input has wrong file format!");
   }
->>>>>>> d9b8b59d
   args_ = std::make_shared<Args>();
   input_ = std::make_shared<DenseMatrix>();
   output_ = std::make_shared<DenseMatrix>();
