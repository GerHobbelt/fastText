/**
 * Copyright (c) 2016-present, Facebook, Inc.
 * All rights reserved.
 *
 * This source code is licensed under the MIT license found in the
 * LICENSE file in the root directory of this source tree.
 */

#include "densematrix.h"

#include <algorithm>
#include <random>
#include <stdexcept>
#include <iostream>
#include <thread>
#include <utility>
#include "utils.h"
#include "vector.h"

namespace fasttext {

DenseMatrix::DenseMatrix() : DenseMatrix(0, 0) {}

DenseMatrix::DenseMatrix(int64_t m, int64_t n) : Matrix(m, n), data_(m * n) {}

DenseMatrix::DenseMatrix(DenseMatrix&& other) noexcept
    : Matrix(other.m_, other.n_), data_(std::move(other.data_)) {}

DenseMatrix::DenseMatrix(int64_t m, int64_t n, real* dataPtr)
    : Matrix(m, n), data_(dataPtr, dataPtr + (m * n)) {}

void DenseMatrix::zero() {
  std::fill(data_.begin(), data_.end(), 0.0);
}

void DenseMatrix::uniformThread(real a, int block, int32_t seed) {
  std::minstd_rand rng(block + seed);
  std::uniform_real_distribution<> uniform(-a, a);
  int64_t blockSize = (m_ * n_) / 10;
  for (int64_t i = blockSize * block;
       i < (m_ * n_) && i < blockSize * (block + 1);
       i++) {
    data_[i] = uniform(rng);
  }
}

void DenseMatrix::uniform(real a, unsigned int thread, int32_t seed) {
  if (thread > 1) {
    std::vector<std::thread> threads;
    for (unsigned int i = 0; i < thread; i++) {
      threads.push_back(std::thread([=]() { uniformThread(a, i, seed); }));
    }
    for (auto& thread: threads) {
      thread.join();
    }
  } else {
    // webassembly can't instantiate `std::thread`
    uniformThread(a, 0, seed);
  }
}

void DenseMatrix::multiplyRow(const Vector& nums, int64_t ib, int64_t ie) {
  if (ie == -1) {
    ie = m_;
  }
  assert(ie <= nums.size());
  for (auto i = ib; i < ie; i++) {
    real n = nums[i - ib];
    if (n != 0) {
      for (auto j = 0; j < n_; j++) {
        at(i, j) *= n;
      }
    }
  }
}

void DenseMatrix::divideRow(const Vector& denoms, int64_t ib, int64_t ie) {
  if (ie == -1) {
    ie = m_;
  }
  assert(ie <= denoms.size());
  for (auto i = ib; i < ie; i++) {
    real n = denoms[i - ib];
    if (n != 0) {
      for (auto j = 0; j < n_; j++) {
        at(i, j) /= n;
      }
    }
  }
}

<<<<<<< HEAD
void DenseMatrix::filterRows(std::vector<int64_t> rows) {
  if(!std::is_sorted(rows.begin(), rows.end())) {
    std::sort(rows.begin(), rows.end());
  }
  eraseRows(rows);
}

=======
/**
 * @brief Calculate one row's l2-norm in this matrix instance.
 *
 * @param i The i-th row for this matrix which l2-norm will be calculated.
 */
>>>>>>> 81beecba
real DenseMatrix::l2NormRow(int64_t i) const {
  auto norm = 0.0;
  for (auto j = 0; j < n_; j++) {
    norm += at(i, j) * at(i, j);
  }
  if (std::isnan(norm)) {
    throw EncounteredNaNError();
  }
  return std::sqrt(norm);
}

/**
 * @brief 
 * Calculating each row's l2-norm for this matrix, saving results in `norms`.
 */
void DenseMatrix::l2NormRow(Vector& norms) const {
  assert(norms.size() == m_);
  for (auto i = 0; i < m_; i++) {
    norms[i] = l2NormRow(i);
  }
}

real DenseMatrix::dotRow(const Vector& vec, int64_t i) const {
  assert(i >= 0);
  assert(i < m_);
  assert(vec.size() == n_);
  real d = 0.0;
  for (int64_t j = 0; j < n_; j++) {
    d += at(i, j) * vec[j];
  }
  if (std::isnan(d)) {
    throw EncounteredNaNError();
  }
  return d;
}

<<<<<<< HEAD
void DenseMatrix::setRowToMatrix(int64_t i, Matrix& A, int64_t k) {
  assert(i >= 0);
  assert(i < m_);
  assert(A.size(0) >= k);
  assert(A.size(1) == n_);
  Vector v(n_);
  addRowToVector(v, i);
  A.setVectorToRow(v, k);
}

void DenseMatrix::setVectorToRow(const Vector& vec, int64_t i) {
  assert(i >= 0);
  assert(i < m_);
  assert(vec.size() == n_);
  for (int64_t j = 0; j < n_; j++) {
    data_[i * n_ + j] += vec[j];
  }
}

=======
/**
 * @brief
 * Similiar with `DenseMatrix::addRowToVector(Vector& x, int32_t i, real a)`, 
 * But this time adding (vec * a) to i-th row of current `DenseMatrix` object.
 *
 * @param vec The given `Vector` object using to firstly multiply with an factor 
 *   and than the result will be added to certain row of current `DenseMatrix` 
 *   object.
 * @param i The multiplication result of `vec` and `a` will be added to i-th row 
 *   of current `DenseMatrix` object.
 * @param a The multiplication factor, the `vec` will first multiply with `a`, and 
 * then the result will be added to i-th row of current `DenseMatrix` object. 
 */
>>>>>>> 81beecba
void DenseMatrix::addVectorToRow(const Vector& vec, int64_t i, real a) {
  assert(i >= 0);
  assert(i < m_);
  assert(vec.size() == n_);
  for (int64_t j = 0; j < n_; j++) {
    data_[i * n_ + j] += a * vec[j];
  }
}

void DenseMatrix::addRowToVector(Vector& x, int32_t i) const {
  assert(i >= 0);
  assert(i < this->size(0));
  assert(x.size() == this->size(1));
  for (int64_t j = 0; j < n_; j++) {
    x[j] += at(i, j);
  }
}

/**
 * @brief 
 * This name `addRowToVector` is VERY CONFUSING for this using case!!!
 * 
 * This is not simply adding i-th row of this `DenseMatrix` object to 
 * `Vector` object `x`, but add the result of multiply a factor `a` 
 * with i-th row of this `DenseMatrix` object and then adds to `x`.
 * 
 * @param x The target `Vector` object waiting to be updated.
 * @param i Ths i-th row of current `DenseMatrix` object to adding to.
 * @param a Mutiply factor of i-th row of current `DenseMatrix` object. 
 */
void DenseMatrix::addRowToVector(Vector& x, int32_t i, real a) const {
  assert(i >= 0);
  assert(i < this->size(0));
  assert(x.size() == this->size(1));
  for (int64_t j = 0; j < n_; j++) {
    x[j] += a * at(i, j);
  }
}

void DenseMatrix::save(std::ostream& out) const {
  out.write((char*)&m_, sizeof(int64_t));
  out.write((char*)&n_, sizeof(int64_t));
  out.write((char*)data_.data(), m_ * n_ * sizeof(real));
}

void DenseMatrix::load(std::istream& in) {
  in.read((char*)&m_, sizeof(int64_t));
  in.read((char*)&n_, sizeof(int64_t));
  data_ = std::vector<real>(m_ * n_);
  in.read((char*)data_.data(), m_ * n_ * sizeof(real));
}

void DenseMatrix::dump(std::ostream& out) const {
  out << m_ << " " << n_ << std::endl;
  for (int64_t i = 0; i < m_; i++) {
    for (int64_t j = 0; j < n_; j++) {
      if (j > 0) {
        out << " ";
      }
      out << at(i, j);
    }
    out << std::endl;
  }
};

} // namespace fasttext<|MERGE_RESOLUTION|>--- conflicted
+++ resolved
@@ -89,7 +89,6 @@
   }
 }
 
-<<<<<<< HEAD
 void DenseMatrix::filterRows(std::vector<int64_t> rows) {
   if(!std::is_sorted(rows.begin(), rows.end())) {
     std::sort(rows.begin(), rows.end());
@@ -97,13 +96,11 @@
   eraseRows(rows);
 }
 
-=======
 /**
  * @brief Calculate one row's l2-norm in this matrix instance.
  *
  * @param i The i-th row for this matrix which l2-norm will be calculated.
  */
->>>>>>> 81beecba
 real DenseMatrix::l2NormRow(int64_t i) const {
   auto norm = 0.0;
   for (auto j = 0; j < n_; j++) {
@@ -140,7 +137,6 @@
   return d;
 }
 
-<<<<<<< HEAD
 void DenseMatrix::setRowToMatrix(int64_t i, Matrix& A, int64_t k) {
   assert(i >= 0);
   assert(i < m_);
@@ -160,7 +156,6 @@
   }
 }
 
-=======
 /**
  * @brief
  * Similiar with `DenseMatrix::addRowToVector(Vector& x, int32_t i, real a)`, 
@@ -174,7 +169,6 @@
  * @param a The multiplication factor, the `vec` will first multiply with `a`, and 
  * then the result will be added to i-th row of current `DenseMatrix` object. 
  */
->>>>>>> 81beecba
 void DenseMatrix::addVectorToRow(const Vector& vec, int64_t i, real a) {
   assert(i >= 0);
   assert(i < m_);
